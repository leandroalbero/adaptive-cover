[tool.poetry]
authors = ["Bas Brussee"]
classifiers = [
  "Development Status :: 3 - Alpha",
  "Framework :: AsyncIO",
  "Intended Audience :: Developers",
  "Natural Language :: English",
  "Programming Language :: Python :: 3.11",
  "Programming Language :: Python :: 3",
]
description = "Adaptive Cover"
documentation = "https://github.com/basbruss/adaptive-cover"
homepage = "https://github.com/basbruss/adaptive-cover"
license = "Passive Aggressive License"
maintainers = ["Bas Brussee"]
name = "adaptive_cover"
packages = []
readme = "README.md"
repository = "https://github.com/basbruss/adaptive-cover"
version = "0.0.0"

[tool.poetry.dependencies]
homeassistant = "2023.11.1"
python = "^3.11"

[tool.poetry.group.dev.dependencies]
hass-nabucasa = "0.75.1"
pre-commit = "3.6.2"
pre-commit-hooks = "4.5.0"
<<<<<<< HEAD
pylint = "3.1.0"
ruff = "0.1.14"
=======
pylint = "3.0.3"
ruff = "0.3.0"
>>>>>>> 7e9bbce6

[tool.poetry.urls]
"Bug Tracker" = "https://github.com/basbruss/adaptive-cover/issues"
Changelog = "https://github.com/basbruss/adaptive-cover/releases"

[build-system]
build-backend = "poetry.core.masonry.api"
requires = ["poetry-core"]

[tool.ruff]
ignore = [
  "ANN101", # Self... explanatory
  "ANN401", # Opiniated warning on disallowing dynamically typed expressions
  "D203", # Conflicts with other rules
  "D213", # Conflicts with other rules
  "TID252", # Relative imports
  "RUF012", # Just broken

  # Formatter conflicts
  "COM812",
  "COM819",
  "D206",
  "E501",
  "ISC001",
  "Q000",
  "Q001",
  "Q002",
  "Q003",
  "W191",
]
select = ["ALL"]
src = ["custom_components/adaptive_cover"]

[tool.ruff.flake8-import-conventions.extend-aliases]
"homeassistant.helpers.area_registry" = "ar"
"homeassistant.helpers.config_validation" = "cv"
"homeassistant.helpers.device_registry" = "dr"
"homeassistant.helpers.entity_registry" = "er"
"homeassistant.helpers.issue_registry" = "ir"
voluptuous = "vol"

[tool.ruff.isort]
force-sort-within-sections = true
known-first-party = [
    "homeassistant",
]
combine-as-imports = true

[tool.pylint."MESSAGES CONTROL"]
# Reasons disabled:
# format - handled by ruff
# duplicate-code - unavoidable
# used-before-assignment - false positives with TYPE_CHECKING structures
disable = [
  "format",
  "duplicate-code",
  "used-before-assignment",
]<|MERGE_RESOLUTION|>--- conflicted
+++ resolved
@@ -27,13 +27,8 @@
 hass-nabucasa = "0.75.1"
 pre-commit = "3.6.2"
 pre-commit-hooks = "4.5.0"
-<<<<<<< HEAD
 pylint = "3.1.0"
-ruff = "0.1.14"
-=======
-pylint = "3.0.3"
 ruff = "0.3.0"
->>>>>>> 7e9bbce6
 
 [tool.poetry.urls]
 "Bug Tracker" = "https://github.com/basbruss/adaptive-cover/issues"
