--- conflicted
+++ resolved
@@ -23,9 +23,6 @@
           service: input_number.set_value
           data:
             entity_id: "input_number.cover_position"
-<<<<<<< HEAD
-            value: "{{position}}"
-=======
             value: "{{position}}"
   - platform: template
     covers:
@@ -43,5 +40,4 @@
           service: input_number.set_value
           data:
             entity_id: "input_number.cover_position_tilt"
-            value: "{{tilt}}"
->>>>>>> 274386e2
+            value: "{{tilt}}"