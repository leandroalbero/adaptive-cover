name: "Validate"

on:
  workflow_dispatch:
  schedule:
    - cron: "0 0 * * *"
  push:
    branches:
      - "main"
  pull_request:
    branches:
      - "main"

jobs:
  hassfest: # https://developers.home-assistant.io/blog/2020/04/16/hassfest
    name: "Hassfest Validation"
    runs-on: "ubuntu-latest"
    steps:
<<<<<<< HEAD
      - name: "Checkout the repository"
        uses: "actions/checkout@v4.1.0"
=======
        - name: "Checkout the repository"
          uses: "actions/checkout@v4.1.1"
>>>>>>> 324a7116

      - name: "Run hassfest validation"
        uses: "home-assistant/actions/hassfest@master"

  hacs: # https://github.com/hacs/action
    name: "HACS Validation"
    runs-on: "ubuntu-latest"
    steps:
<<<<<<< HEAD
      - name: "Checkout the repository"
        uses: "actions/checkout@v4.1.0"
=======
        - name: "Checkout the repository"
          uses: "actions/checkout@v4.1.1"
>>>>>>> 324a7116

      - name: "Run HACS validation"
        uses: "hacs/action@main"
        with:
          category: "integration"
          # Remove this 'ignore' key when you have added brand images for your integration to https://github.com/home-assistant/brands
          ignore: "brands"<|MERGE_RESOLUTION|>--- conflicted
+++ resolved
@@ -16,13 +16,8 @@
     name: "Hassfest Validation"
     runs-on: "ubuntu-latest"
     steps:
-<<<<<<< HEAD
       - name: "Checkout the repository"
-        uses: "actions/checkout@v4.1.0"
-=======
-        - name: "Checkout the repository"
-          uses: "actions/checkout@v4.1.1"
->>>>>>> 324a7116
+        uses: "actions/checkout@v4.1.1"
 
       - name: "Run hassfest validation"
         uses: "home-assistant/actions/hassfest@master"
@@ -31,13 +26,8 @@
     name: "HACS Validation"
     runs-on: "ubuntu-latest"
     steps:
-<<<<<<< HEAD
       - name: "Checkout the repository"
-        uses: "actions/checkout@v4.1.0"
-=======
-        - name: "Checkout the repository"
-          uses: "actions/checkout@v4.1.1"
->>>>>>> 324a7116
+        uses: "actions/checkout@v4.1.1"
 
       - name: "Run HACS validation"
         uses: "hacs/action@main"
