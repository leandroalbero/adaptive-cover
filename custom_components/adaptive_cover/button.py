"""Button platform for the Adaptive Cover integration."""

from __future__ import annotations

import asyncio

from homeassistant.components.button import ButtonEntity
from homeassistant.config_entries import ConfigEntry
from homeassistant.core import HomeAssistant
from homeassistant.helpers.entity import DeviceInfo
from homeassistant.helpers.entity_platform import AddEntitiesCallback
from homeassistant.helpers.update_coordinator import CoordinatorEntity

from .const import _LOGGER, CONF_ENTITIES, CONF_SENSOR_TYPE, DOMAIN
from .coordinator import AdaptiveDataUpdateCoordinator


async def async_setup_entry(
    hass: HomeAssistant,
    config_entry: ConfigEntry,
    async_add_entities: AddEntitiesCallback,
) -> None:
    """Set up the button platform."""
    coordinator: AdaptiveDataUpdateCoordinator = hass.data[DOMAIN][
        config_entry.entry_id
    ]

    reset_manual = AdaptiveCoverButton(
        config_entry, config_entry.entry_id, "Reset Manual Override", coordinator
    )

    buttons = []

    entities = config_entry.options.get(CONF_ENTITIES, [])
    if len(entities) >= 1:
        buttons = [reset_manual]

    async_add_entities(buttons)


class AdaptiveCoverButton(
    CoordinatorEntity[AdaptiveDataUpdateCoordinator], ButtonEntity
):
    """Representation of a adaptive cover button."""

    _attr_has_entity_name = True
    _attr_should_poll = False
    _attr_icon = "mdi:cog-refresh-outline"

    def __init__(
        self,
        config_entry,
        unique_id: str,
        button_name: str,
        coordinator: AdaptiveDataUpdateCoordinator,
    ) -> None:
        """Initialize the button."""
        super().__init__(coordinator=coordinator)
        self.type = {
            "cover_blind": "Vertical",
            "cover_awning": "Horizontal",
            "cover_tilt": "Tilt",
        }
        self._name = config_entry.data["name"]
        self._device_name = self.type[config_entry.data[CONF_SENSOR_TYPE]]
        self._attr_unique_id = f"{unique_id}_{button_name}"
        self._device_id = unique_id
        self._button_name = button_name
        self._entities = config_entry.options.get(CONF_ENTITIES, [])
        self._attr_device_info = DeviceInfo(
            identifiers={(DOMAIN, self._device_id)},
            name=self._device_name,
        )

    @property
    def name(self):
        """Name of the entity."""
        return f"{self._button_name} {self._name}"

    async def async_press(self) -> None:
        """Handle the button press."""
        for entity in self._entities:
            if self.coordinator.manager.is_cover_manual(entity):
                _LOGGER.debug("Resetting manual override for: %s", entity)
<<<<<<< HEAD
                if self.coordinator._control_toggle:
                    await self.coordinator.async_set_position(entity)
=======
                await self.coordinator.async_set_position(entity)
                while self.coordinator.wait_for_target.get(entity):
                    await asyncio.sleep(1)
>>>>>>> 3be89017
                self.coordinator.manager.reset(entity)
            else:
                _LOGGER.debug(
                    "Resetting manual override for %s is not needed since it is already auto-controlled",
                    entity,
                )
        await self.coordinator.async_refresh()<|MERGE_RESOLUTION|>--- conflicted
+++ resolved
@@ -82,14 +82,9 @@
         for entity in self._entities:
             if self.coordinator.manager.is_cover_manual(entity):
                 _LOGGER.debug("Resetting manual override for: %s", entity)
-<<<<<<< HEAD
-                if self.coordinator._control_toggle:
-                    await self.coordinator.async_set_position(entity)
-=======
                 await self.coordinator.async_set_position(entity)
                 while self.coordinator.wait_for_target.get(entity):
                     await asyncio.sleep(1)
->>>>>>> 3be89017
                 self.coordinator.manager.reset(entity)
             else:
                 _LOGGER.debug(
