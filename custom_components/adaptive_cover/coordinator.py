"""The Coordinator for Adaptive Cover."""

from __future__ import annotations

import asyncio
import datetime as dt
from dataclasses import dataclass

import numpy as np
from homeassistant.components.cover import DOMAIN as COVER_DOMAIN
from homeassistant.config_entries import ConfigEntry
from homeassistant.const import (
    ATTR_ENTITY_ID,
    SERVICE_SET_COVER_POSITION,
    SERVICE_SET_COVER_TILT_POSITION,
)
from homeassistant.core import Event, EventStateChangedData, HomeAssistant, State
from homeassistant.helpers.template import state_attr
from homeassistant.helpers.update_coordinator import DataUpdateCoordinator

from .calculation import (
    AdaptiveHorizontalCover,
    AdaptiveTiltCover,
    AdaptiveVerticalCover,
    ClimateCoverData,
    ClimateCoverState,
    NormalCoverState,
)
from .const import (
    _LOGGER,
    ATTR_POSITION,
    ATTR_TILT_POSITION,
    CONF_AWNING_ANGLE,
    CONF_AZIMUTH,
    CONF_BLIND_SPOT_ELEVATION,
    CONF_BLIND_SPOT_LEFT,
    CONF_BLIND_SPOT_RIGHT,
    CONF_CLIMATE_MODE,
    CONF_DEFAULT_HEIGHT,
    CONF_DELTA_POSITION,
    CONF_DELTA_TIME,
    CONF_DISTANCE,
    CONF_ENABLE_BLIND_SPOT,
    CONF_END_ENTITY,
    CONF_END_TIME,
    CONF_ENTITIES,
    CONF_FOV_LEFT,
    CONF_FOV_RIGHT,
    CONF_HEIGHT_WIN,
    CONF_INTERP,
    CONF_INTERP_END,
    CONF_INTERP_LIST,
    CONF_INTERP_LIST_NEW,
    CONF_INTERP_START,
    CONF_INVERSE_STATE,
    CONF_IRRADIANCE_ENTITY,
    CONF_IRRADIANCE_THRESHOLD,
    CONF_LENGTH_AWNING,
    CONF_LUX_ENTITY,
    CONF_LUX_THRESHOLD,
    CONF_MANUAL_IGNORE_INTERMEDIATE,
    CONF_MANUAL_OVERRIDE_DURATION,
    CONF_MANUAL_OVERRIDE_RESET,
    CONF_MANUAL_THRESHOLD,
    CONF_MAX_ELEVATION,
    CONF_MAX_POSITION,
    CONF_MIN_ELEVATION,
    CONF_OUTSIDETEMP_ENTITY,
    CONF_PRESENCE_ENTITY,
    CONF_START_ENTITY,
    CONF_START_TIME,
    CONF_SUNRISE_OFFSET,
    CONF_SUNSET_OFFSET,
    CONF_SUNSET_POS,
    CONF_TEMP_ENTITY,
    CONF_TEMP_HIGH,
    CONF_TEMP_LOW,
    CONF_TILT_DEPTH,
    CONF_TILT_DISTANCE,
    CONF_TILT_MODE,
    CONF_TRANSPARENT_BLIND,
    CONF_WEATHER_ENTITY,
    CONF_WEATHER_STATE,
<<<<<<< HEAD
    CONF_MIN_POSITION,
=======
    CONF_OUTSIDE_THRESHOLD,
>>>>>>> 1f053d31
    DOMAIN,
    LOGGER,
)
from .helpers import get_datetime_from_str, get_last_updated, get_safe_state


@dataclass
class StateChangedData:
    """StateChangedData class."""

    entity_id: str
    old_state: State | None
    new_state: State | None


@dataclass
class AdaptiveCoverData:
    """AdaptiveCoverData class."""

    climate_mode_toggle: bool
    states: dict
    attributes: dict


class AdaptiveDataUpdateCoordinator(DataUpdateCoordinator[AdaptiveCoverData]):
    """Adaptive cover data update coordinator."""

    config_entry: ConfigEntry

    def __init__(self, hass: HomeAssistant) -> None:  # noqa: D107
        super().__init__(hass, LOGGER, name=DOMAIN)

        self._cover_type = self.config_entry.data.get("sensor_type")
        self._climate_mode = self.config_entry.options.get(CONF_CLIMATE_MODE, False)
        self._switch_mode = True if self._climate_mode else False
        self._inverse_state = self.config_entry.options.get(CONF_INVERSE_STATE, False)
        self._use_interpolation = self.config_entry.options.get(CONF_INTERP, False)
        self._temp_toggle = None
        self._control_toggle = None
        self._manual_toggle = None
        self._lux_toggle = None
        self._irradiance_toggle = None
        self._start_time = None
        self._end_time = None
        self.manual_reset = self.config_entry.options.get(
            CONF_MANUAL_OVERRIDE_RESET, False
        )
        self.manual_duration = self.config_entry.options.get(
            CONF_MANUAL_OVERRIDE_DURATION, {"minutes": 15}
        )
        self.state_change = False
        self.cover_state_change = False
        self.first_refresh = False
        self.timed_refresh = False
        self.climate_state = None
        self.control_method = "intermediate"
        self.state_change_data: StateChangedData | None = None
        self.manager = AdaptiveCoverManager(self.manual_duration)
        self.wait_for_target = {}
        self.target_call = {}
        self.ignore_intermediate_states = self.config_entry.options.get(
            CONF_MANUAL_IGNORE_INTERMEDIATE, False
        )

    async def async_config_entry_first_refresh(self) -> None:
        """Config entry first refresh."""
        self.first_refresh = True
        await super().async_config_entry_first_refresh()
        _LOGGER.debug("Config entry first refresh")

    async def async_timed_refresh(self, event) -> None:
        """Control state at end time."""

        if self.end_time is not None:
            time = self.end_time
        if self.end_time_entity is not None:
            time = get_safe_state(self.hass, self.end_time_entity)
        time_check = dt.datetime.now() - get_datetime_from_str(time)
        if time is not None and (time_check <= dt.timedelta(seconds=1)):
            self.timed_refresh = True
            _LOGGER.debug("Timed refresh triggered")
            await self.async_refresh()
        else:
            _LOGGER.debug("Time not equal to end time")

    async def async_check_entity_state_change(
        self, event: Event[EventStateChangedData]
    ) -> None:
        """Fetch and process state change event."""
        _LOGGER.debug("Entity state change")
        self.state_change = True
        await self.async_refresh()

    async def async_check_cover_state_change(
        self, event: Event[EventStateChangedData]
    ) -> None:
        """Fetch and process state change event."""
        _LOGGER.debug("Cover state change")
        data = event.data
        if data["old_state"] is None:
            _LOGGER.debug("Old state is None")
            return
        self.state_change_data = StateChangedData(
            data["entity_id"], data["old_state"], data["new_state"]
        )
        self.cover_state_change = True
        self.process_entity_state_change()
        await self.async_refresh()

    def process_entity_state_change(self):
        """Process state change event."""
        event = self.state_change_data
        _LOGGER.debug("Processing state change event: %s", event)
        entity_id = event.entity_id
        if self.ignore_intermediate_states and event.new_state.state in [
            "opening",
            "closing",
        ]:
            _LOGGER.debug("Ignoring intermediate state change for %s", entity_id)
            return
        if self.wait_for_target.get(entity_id):
            position = event.new_state.attributes.get(
                "current_position"
                if self._cover_type != "cover_tilt"
                else "current_tilt_position"
            )
            if position == self.target_call.get(entity_id):
                self.wait_for_target[entity_id] = False
                _LOGGER.debug("Position %s reached for %s", position, entity_id)
        _LOGGER.debug("Wait for target: %s", self.wait_for_target)

    async def _async_update_data(self) -> AdaptiveCoverData:
        options = self.config_entry.options
        self._update_options(options)

        # Get data for the blind
        cover_data = self.get_blind_data(options=options)

        # Update manager with covers
        self._update_manager_and_covers()

        # Access climate data if climate mode is enabled
        if self._climate_mode:
            self.climate_mode_data(options, cover_data)

        # calculate the state of the cover
        self.normal_cover_state = NormalCoverState(cover_data)

        self.default_state = round(self.normal_cover_state.get_state())
        state = self.state

        await self.manager.reset_if_needed()

        # Handle types of changes
        if self.state_change:
            await self.async_handle_state_change(state, options)
        if self.cover_state_change:
            await self.async_handle_cover_state_change(state)
        if self.first_refresh:
            await self.async_handle_first_refresh(state, options)
        if self.timed_refresh:
            await self.async_handle_timed_refresh(options)

        normal_cover = self.normal_cover_state.cover
        # Run the solar_times method in a separate thread
        loop = asyncio.get_event_loop()
        start, end = await loop.run_in_executor(None, normal_cover.solar_times)
        return AdaptiveCoverData(
            climate_mode_toggle=self.switch_mode,
            states={
                "state": state,
                "start": start,
                "end": end,
                "control": self.control_method,
                "sun_motion": normal_cover.valid,
                "manual_override": self.manager.binary_cover_manual,
                "manual_list": self.manager.manual_controlled,
            },
            attributes={
                "default": options.get(CONF_DEFAULT_HEIGHT),
                "sunset_default": options.get(CONF_SUNSET_POS),
                "sunset_offset": options.get(CONF_SUNSET_OFFSET),
                "azimuth_window": options.get(CONF_AZIMUTH),
                "field_of_view": [
                    options.get(CONF_FOV_LEFT),
                    options.get(CONF_FOV_RIGHT),
                ],
                "blind_spot": options.get(CONF_BLIND_SPOT_ELEVATION),
            },
        )

    async def async_handle_state_change(self, state: int, options):
        """Handle state change from tracked entities."""
        if self.control_toggle:
            for cover in self.entities:
                await self.async_handle_call_service(cover, state, options)
        else:
            _LOGGER.debug("State change but control toggle is off")
        self.state_change = False

    async def async_handle_cover_state_change(self, state: int):
        """Handle state change from assigned covers."""
        if self.manual_toggle and self.control_toggle:
            self.manager.handle_state_change(
                self.state_change_data,
                state,
                self._cover_type,
                self.manual_reset,
                self.wait_for_target,
                self.manual_threshold,
            )
        self.cover_state_change = False

    async def async_handle_first_refresh(self, state: int, options):
        """Handle first refresh."""
        if self.control_toggle:
            for cover in self.entities:
                if (
                    self.check_adaptive_time
                    and not self.manager.is_cover_manual(cover)
                    and self.check_position_delta(cover, state, options)
                ):
                    await self.async_set_position(cover, state)
        else:
            _LOGGER.debug("First refresh but control toggle is off")
        self.first_refresh = False

    async def async_handle_timed_refresh(self, options):
        """Handle timed refresh."""
        if self.control_toggle:
            for cover in self.entities:
                await self.async_set_manual_position(
                    cover,
                    (
                        inverse_state(options.get(CONF_SUNSET_POS))
                        if self._inverse_state
                        else options.get(CONF_SUNSET_POS)
                    ),
                )
        else:
            _LOGGER.debug("Timed refresh but control toggle is off")
        self.timed_refresh = False

    async def async_handle_call_service(self, entity, state: int, options):
        """Handle call service."""
        if (
            self.check_position_delta(entity, state, options)
            and self.check_time_delta(entity)
            and self.check_adaptive_time
            and not self.manager.is_cover_manual(entity)
        ):
            await self.async_set_position(entity, state)

    async def async_set_position(self, entity, state: int):
        """Call service to set cover position."""
        await self.async_set_manual_position(entity, state)

    async def async_set_manual_position(self, entity, state):
        """Call service to set cover position."""
        if self.check_position(entity, state):
            service = SERVICE_SET_COVER_POSITION
            service_data = {}
            service_data[ATTR_ENTITY_ID] = entity

            if self._cover_type == "cover_tilt":
                service = SERVICE_SET_COVER_TILT_POSITION
                service_data[ATTR_TILT_POSITION] = state
            else:
                service_data[ATTR_POSITION] = state

            self.wait_for_target[entity] = True
            self.target_call[entity] = state
            _LOGGER.debug(
                "Set wait for target %s and target call %s",
                self.wait_for_target,
                self.target_call,
            )
            _LOGGER.debug("Run %s with data %s", service, service_data)
            await self.hass.services.async_call(COVER_DOMAIN, service, service_data)

    def _update_options(self, options):
        """Update options."""
        self.entities = options.get(CONF_ENTITIES, [])
        self.min_change = options.get(CONF_DELTA_POSITION, 1)
        self.time_threshold = options.get(CONF_DELTA_TIME, 2)
        self.start_time = options.get(CONF_START_TIME)
        self.start_time_entity = options.get(CONF_START_ENTITY)
        self.end_time = options.get(CONF_END_TIME)
        self.end_time_entity = options.get(CONF_END_ENTITY)
        self.manual_reset = options.get(CONF_MANUAL_OVERRIDE_RESET, False)
        self.manual_duration = options.get(
            CONF_MANUAL_OVERRIDE_DURATION, {"minutes": 15}
        )
        self.manual_threshold = options.get(CONF_MANUAL_THRESHOLD)
        self.start_value = options.get(CONF_INTERP_START)
        self.end_value = options.get(CONF_INTERP_END)
        self.normal_list = options.get(CONF_INTERP_LIST)
        self.new_list = options.get(CONF_INTERP_LIST_NEW)

    def _update_manager_and_covers(self):
        self.manager.add_covers(self.entities)
        if not self._manual_toggle:
            for entity in self.manager.manual_controlled:
                self.manager.reset(entity)

    def get_blind_data(self, options):
        """Assign correct class for type of blind."""
        if self._cover_type == "cover_blind":
            cover_data = AdaptiveVerticalCover(
                self.hass,
                *self.pos_sun,
                *self.common_data(options),
                *self.vertical_data(options),
            )
        if self._cover_type == "cover_awning":
            cover_data = AdaptiveHorizontalCover(
                self.hass,
                *self.pos_sun,
                *self.common_data(options),
                *self.vertical_data(options),
                *self.horizontal_data(options),
            )
        if self._cover_type == "cover_tilt":
            cover_data = AdaptiveTiltCover(
                self.hass,
                *self.pos_sun,
                *self.common_data(options),
                *self.tilt_data(options),
            )
        return cover_data

    @property
    def check_adaptive_time(self):
        """Check if time is within start and end times."""
        if self._start_time and self._end_time and self._start_time > self._end_time:
            _LOGGER.error("Start time is after end time")
        return self.before_end_time and self.after_start_time

    @property
    def after_start_time(self):
        """Check if time is after start time."""
        now = dt.datetime.now()
        if self.start_time_entity is not None:
            time = get_datetime_from_str(
                get_safe_state(self.hass, self.start_time_entity)
            )
            _LOGGER.debug(
                "Start time: %s, now: %s, now >= time: %s ", time, now, now >= time
            )
            self._start_time = time
            return now >= time
        if self.start_time is not None:
            time = get_datetime_from_str(self.start_time)

            _LOGGER.debug(
                "Start time: %s, now: %s, now >= time: %s", time, now, now >= time
            )
            self._start_time
            return now >= time
        return True

    @property
    def before_end_time(self):
        """Check if time is before end time."""
        now = dt.datetime.now()
        if self.end_time_entity is not None:
            time = get_datetime_from_str(
                get_safe_state(self.hass, self.end_time_entity)
            )
            _LOGGER.debug(
                "End time: %s, now: %s, now < time: %s", time, now, now < time
            )
            self._end_time = time
            return now < time
        if self.end_time is not None:
            time = get_datetime_from_str(self.end_time)
            if time.time() == dt.time(0, 0):
                time = time + dt.timedelta(days=1)
            now = dt.datetime.now()
            _LOGGER.debug(
                "End time: %s, now: %s, now < time: %s", time, now, now < time
            )
            self._end_time = time
            return now < time
        return True

    def _get_current_position(self, entity) -> int | None:
        """Get current position of cover."""
        if self._cover_type == "cover_tilt":
            return state_attr(self.hass, entity, "current_tilt_position")
        return state_attr(self.hass, entity, "current_position")

    def check_position(self, entity, state):
        """Check if position is different as state."""
        position = self._get_current_position(entity)
        if position is not None:
            return position != state
        _LOGGER.debug("Cover is already at position %s", state)
        return False

    def check_position_delta(self, entity, state: int, options):
        """Check cover positions to reduce calls."""
        position = self._get_current_position(entity)
        if position is not None:
            condition = abs(position - state) >= self.min_change
            _LOGGER.debug(
                "Entity: %s,  position: %s, state: %s, delta position: %s, min_change: %s, condition: %s",
                entity,
                position,
                state,
                abs(position - state),
                self.min_change,
                condition,
            )
            if state in [
                options.get(CONF_SUNSET_POS),
                options.get(CONF_DEFAULT_HEIGHT),
                0,
                100,
            ]:
                condition = True
            return condition
        return True

    def check_time_delta(self, entity):
        """Check if time delta is passed."""
        now = dt.datetime.now(dt.UTC)
        last_updated = get_last_updated(entity, self.hass)
        if last_updated is not None:
            condition = now - last_updated >= dt.timedelta(minutes=self.time_threshold)
            _LOGGER.debug(
                "Entity: %s, time delta: %s, threshold: %s, condition: %s",
                entity,
                now - last_updated,
                self.time_threshold,
                condition,
            )
            return condition
        return True

    @property
    def pos_sun(self):
        """Fetch information for sun position."""
        return [
            state_attr(self.hass, "sun.sun", "azimuth"),
            state_attr(self.hass, "sun.sun", "elevation"),
        ]

    def common_data(self, options):
        """Update shared parameters."""
        return [
            options.get(CONF_SUNSET_POS),
            options.get(CONF_SUNSET_OFFSET),
            options.get(CONF_SUNRISE_OFFSET, options.get(CONF_SUNSET_OFFSET)),
            self.hass.config.time_zone,
            options.get(CONF_FOV_LEFT),
            options.get(CONF_FOV_RIGHT),
            options.get(CONF_AZIMUTH),
            options.get(CONF_DEFAULT_HEIGHT),
            options.get(CONF_MAX_POSITION),
            options.get(CONF_MIN_POSITION),
            options.get(CONF_BLIND_SPOT_LEFT),
            options.get(CONF_BLIND_SPOT_RIGHT),
            options.get(CONF_BLIND_SPOT_ELEVATION),
            options.get(CONF_ENABLE_BLIND_SPOT, False),
            options.get(CONF_MIN_ELEVATION, None),
            options.get(CONF_MAX_ELEVATION, None),
        ]

    def get_climate_data(self, options):
        """Update climate data."""
        return [
            self.hass,
            options.get(CONF_TEMP_ENTITY),
            options.get(CONF_TEMP_LOW),
            options.get(CONF_TEMP_HIGH),
            options.get(CONF_PRESENCE_ENTITY),
            options.get(CONF_WEATHER_ENTITY),
            options.get(CONF_WEATHER_STATE),
            options.get(CONF_OUTSIDETEMP_ENTITY),
            self._temp_toggle,
            self._cover_type,
            options.get(CONF_TRANSPARENT_BLIND),
            options.get(CONF_LUX_ENTITY),
            options.get(CONF_IRRADIANCE_ENTITY),
            options.get(CONF_LUX_THRESHOLD),
            options.get(CONF_IRRADIANCE_THRESHOLD),
            options.get(CONF_OUTSIDE_THRESHOLD),
            self._lux_toggle,
            self._irradiance_toggle,
        ]

    def climate_mode_data(self, options, cover_data):
        """Update climate mode data and control method."""
        climate = ClimateCoverData(*self.get_climate_data(options))
        self.climate_state = round(ClimateCoverState(cover_data, climate).get_state())
        climate_data = ClimateCoverState(cover_data, climate).climate_data
        if climate_data.is_summer and self.switch_mode:
            self.control_method = "summer"
        if climate_data.is_winter and self.switch_mode:
            self.control_method = "winter"

    def vertical_data(self, options):
        """Update data for vertical blinds."""
        return [
            options.get(CONF_DISTANCE),
            options.get(CONF_HEIGHT_WIN),
        ]

    def horizontal_data(self, options):
        """Update data for horizontal blinds."""
        return [
            options.get(CONF_LENGTH_AWNING),
            options.get(CONF_AWNING_ANGLE),
        ]

    def tilt_data(self, options):
        """Update data for tilted blinds."""
        return [
            options.get(CONF_TILT_DISTANCE),
            options.get(CONF_TILT_DEPTH),
            options.get(CONF_TILT_MODE),
        ]

    @property
    def state(self) -> int:
        """Handle the output of the state based on mode."""
        state = self.default_state
        if self._switch_mode:
            state = self.climate_state

        if self._use_interpolation:
            state = self.interpolate_states(state)

        if self._inverse_state and self._use_interpolation:
            _LOGGER.info(
                "Inverse state is not supported with interpolation, you can inverse the state by arranging the list from high to low"
            )

        if self._inverse_state and not self._use_interpolation:
            state = inverse_state(state)

        _LOGGER.debug("Calculated position: %s", state)
        return state

    def interpolate_states(self, state):
        """Interpolate states."""
        normal_range = [0, 100]
        new_range = []
        if self.start_value and self.end_value:
            new_range = [self.start_value, self.end_value]
        if self.normal_list and self.new_list:
            normal_range = list(map(int, self.normal_list))
            new_range = list(map(int, self.new_list))
        if new_range:
            state = np.interp(state, normal_range, new_range)
            if state == new_range[0]:
                state = 0
            if state == new_range[-1]:
                state = 100
        return state

    @property
    def switch_mode(self):
        """Let switch toggle climate mode."""
        return self._switch_mode

    @switch_mode.setter
    def switch_mode(self, value):
        self._switch_mode = value

    @property
    def temp_toggle(self):
        """Let switch toggle between inside or outside temperature."""
        return self._temp_toggle

    @temp_toggle.setter
    def temp_toggle(self, value):
        self._temp_toggle = value

    @property
    def control_toggle(self):
        """Toggle automation."""
        return self._control_toggle

    @control_toggle.setter
    def control_toggle(self, value):
        self._control_toggle = value

    @property
    def manual_toggle(self):
        """Toggle automation."""
        return self._manual_toggle

    @manual_toggle.setter
    def manual_toggle(self, value):
        self._manual_toggle = value

    @property
    def lux_toggle(self):
        """Toggle automation."""
        return self._lux_toggle

    @lux_toggle.setter
    def lux_toggle(self, value):
        self._lux_toggle = value

    @property
    def irradiance_toggle(self):
        """Toggle automation."""
        return self._irradiance_toggle

    @irradiance_toggle.setter
    def irradiance_toggle(self, value):
        self._irradiance_toggle = value


class AdaptiveCoverManager:
    """Track position changes."""

    def __init__(self, reset_duration: dict[str:int]) -> None:
        """Initialize the AdaptiveCoverManager."""
        self.covers: set[str] = set()

        self.manual_control: dict[str, bool] = {}
        self.manual_control_time: dict[str, dt.datetime] = {}
        self.reset_duration = dt.timedelta(**reset_duration)

    def add_covers(self, entity):
        """Update set with entities."""
        self.covers.update(entity)

    def handle_state_change(
        self,
        states_data,
        our_state,
        blind_type,
        allow_reset,
        wait_target_call,
        manual_threshold,
    ):
        """Process state change event."""
        event = states_data
        if event is None:
            return
        entity_id = event.entity_id
        if entity_id not in self.covers:
            return
        if wait_target_call.get(entity_id):
            return

        new_state = event.new_state

        if blind_type == "cover_tilt":
            new_position = new_state.attributes.get("current_tilt_position")
        else:
            new_position = new_state.attributes.get("current_position")

        if new_position != our_state:
            if (
                manual_threshold is not None
                and abs(our_state - new_position) < manual_threshold
            ):
                _LOGGER.debug(
                    "Position change is less than threshold %s for %s",
                    manual_threshold,
                    entity_id,
                )
                return
            _LOGGER.debug(
                "Set manual control for %s, for at least %s seconds, reset_allowed: %s",
                entity_id,
                self.reset_duration.total_seconds(),
                allow_reset,
            )
            self.mark_manual_control(entity_id)
            self.set_last_updated(entity_id, new_state, allow_reset)

    def set_last_updated(self, entity_id, new_state, allow_reset):
        """Set last updated time for manual control."""
        if entity_id not in self.manual_control_time or allow_reset:
            last_updated = new_state.last_updated
            self.manual_control_time[entity_id] = last_updated
            _LOGGER.debug(
                "Updating last updated to %s for %s. Allow reset:%s",
                last_updated,
                entity_id,
                allow_reset,
            )
        elif not allow_reset:
            _LOGGER.debug(
                "Already time specified for %s, reset is not allowed by user setting:%s",
                entity_id,
                allow_reset,
            )

    def mark_manual_control(self, cover: str) -> None:
        """Mark cover as under manual control."""
        self.manual_control[cover] = True

    async def reset_if_needed(self):
        """Reset manual control state of the covers."""
        current_time = dt.datetime.now(dt.UTC)
        manual_control_time_copy = dict(self.manual_control_time)
        for entity_id, last_updated in manual_control_time_copy.items():
            if current_time - last_updated > self.reset_duration:
                _LOGGER.debug(
                    "Resetting manual override for %s, because duration has elapsed",
                    entity_id,
                )
                self.reset(entity_id)

    def reset(self, entity_id):
        """Reset manual control for a cover."""
        self.manual_control[entity_id] = False
        self.manual_control_time.pop(entity_id, None)
        _LOGGER.debug("Reset manual override for %s", entity_id)

    def is_cover_manual(self, entity_id):
        """Check if a cover is under manual control."""
        return self.manual_control.get(entity_id, False)

    @property
    def binary_cover_manual(self):
        """Check if any cover is under manual control."""
        return any(value for value in self.manual_control.values())

    @property
    def manual_controlled(self):
        """Get the list of covers under manual control."""
        return [k for k, v in self.manual_control.items() if v]


def inverse_state(state: int) -> int:
    """Inverse state."""
    return 100 - state<|MERGE_RESOLUTION|>--- conflicted
+++ resolved
@@ -81,11 +81,8 @@
     CONF_TRANSPARENT_BLIND,
     CONF_WEATHER_ENTITY,
     CONF_WEATHER_STATE,
-<<<<<<< HEAD
     CONF_MIN_POSITION,
-=======
     CONF_OUTSIDE_THRESHOLD,
->>>>>>> 1f053d31
     DOMAIN,
     LOGGER,
 )
