--- conflicted
+++ resolved
@@ -105,11 +105,8 @@
         self.cover_state_change = False
         self.state_change_data: StateChangedData | None = None
         self.manager = AdaptiveCoverManager(self.manual_duration)
-<<<<<<< HEAD
-=======
         self.wait_for_target = {}
         self.target_call = {}
->>>>>>> 3be89017
 
     async def async_config_entry_first_refresh(self):
         """Call the first update from config_entry."""
