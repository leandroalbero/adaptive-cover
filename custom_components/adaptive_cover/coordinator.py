"""The Coordinator for Adaptive Cover."""

from __future__ import annotations

import asyncio
import datetime as dt
from dataclasses import dataclass

from homeassistant.components.cover import DOMAIN as COVER_DOMAIN
from homeassistant.config_entries import ConfigEntry
from homeassistant.const import (
    ATTR_ENTITY_ID,
    SERVICE_SET_COVER_POSITION,
    SERVICE_SET_COVER_TILT_POSITION,
)
from homeassistant.core import Event, EventStateChangedData, HomeAssistant, State
from homeassistant.helpers.template import state_attr
from homeassistant.helpers.update_coordinator import DataUpdateCoordinator

from .calculation import (
    AdaptiveHorizontalCover,
    AdaptiveTiltCover,
    AdaptiveVerticalCover,
    ClimateCoverData,
    ClimateCoverState,
    NormalCoverState,
)
from .const import (
    _LOGGER,
    ATTR_POSITION,
    ATTR_TILT_POSITION,
    CONF_AWNING_ANGLE,
    CONF_AZIMUTH,
    CONF_BLIND_SPOT_ELEVATION,
    CONF_BLIND_SPOT_LEFT,
    CONF_BLIND_SPOT_RIGHT,
    CONF_CLIMATE_MODE,
    CONF_DEFAULT_HEIGHT,
    CONF_DELTA_POSITION,
    CONF_DELTA_TIME,
    CONF_DISTANCE,
    CONF_ENABLE_BLIND_SPOT,
    CONF_END_ENTITY,
    CONF_END_TIME,
    CONF_ENTITIES,
    CONF_FOV_LEFT,
    CONF_FOV_RIGHT,
    CONF_HEIGHT_WIN,
    CONF_INVERSE_STATE,
    CONF_IRRADIANCE_ENTITY,
    CONF_IRRADIANCE_THRESHOLD,
    CONF_LENGTH_AWNING,
    CONF_LUX_ENTITY,
    CONF_LUX_THRESHOLD,
    CONF_MANUAL_IGNORE_INTERMEDIATE,
    CONF_MANUAL_OVERRIDE_DURATION,
    CONF_MANUAL_OVERRIDE_RESET,
    CONF_MANUAL_THRESHOLD,
    CONF_MAX_ELEVATION,
    CONF_MAX_POSITION,
    CONF_MIN_ELEVATION,
    CONF_OUTSIDETEMP_ENTITY,
    CONF_PRESENCE_ENTITY,
    CONF_START_ENTITY,
    CONF_START_TIME,
    CONF_SUNRISE_OFFSET,
    CONF_SUNSET_OFFSET,
    CONF_SUNSET_POS,
    CONF_TEMP_ENTITY,
    CONF_TEMP_HIGH,
    CONF_TEMP_LOW,
    CONF_TILT_DEPTH,
    CONF_TILT_DISTANCE,
    CONF_TILT_MODE,
    CONF_TRANSPARENT_BLIND,
    CONF_WEATHER_ENTITY,
    CONF_WEATHER_STATE,
    DOMAIN,
    LOGGER,
)
from .helpers import get_datetime_from_str, get_last_updated, get_safe_state


@dataclass
class StateChangedData:
    """StateChangedData class."""

    entity_id: str
    old_state: State | None
    new_state: State | None


@dataclass
class AdaptiveCoverData:
    """AdaptiveCoverData class."""

    climate_mode_toggle: bool
    states: dict
    attributes: dict


class AdaptiveDataUpdateCoordinator(DataUpdateCoordinator[AdaptiveCoverData]):
    """Adaptive cover data update coordinator."""

    config_entry: ConfigEntry

    def __init__(self, hass: HomeAssistant) -> None:  # noqa: D107
        super().__init__(hass, LOGGER, name=DOMAIN)

        self._cover_type = self.config_entry.data.get("sensor_type")
        self._climate_mode = self.config_entry.options.get(CONF_CLIMATE_MODE, False)
        self._switch_mode = True if self._climate_mode else False
        self._inverse_state = self.config_entry.options.get(CONF_INVERSE_STATE, False)
        self._temp_toggle = None
        self._control_toggle = None
        self._manual_toggle = None
        self._lux_toggle = None
        self._irradiance_toggle = None
        self.manual_reset = self.config_entry.options.get(
            CONF_MANUAL_OVERRIDE_RESET, False
        )
        self.manual_duration = self.config_entry.options.get(
            CONF_MANUAL_OVERRIDE_DURATION, {"minutes": 15}
        )
        self.state_change = False
        self.cover_state_change = False
        self.first_refresh = False
        self.timed_refresh = False
        self.climate_state = None
        self.control_method = "intermediate"
        self.state_change_data: StateChangedData | None = None
        self.manager = AdaptiveCoverManager(self.manual_duration)
        self.wait_for_target = {}
        self.target_call = {}
        self.ignore_intermediate_states = self.config_entry.options.get(
            CONF_MANUAL_IGNORE_INTERMEDIATE, False
        )

    async def async_config_entry_first_refresh(self) -> None:
        """Config entry first refresh."""
        self.first_refresh = True
        await super().async_config_entry_first_refresh()
        _LOGGER.debug("Config entry first refresh")

    async def async_timed_refresh(self, event) -> None:
        """Control state at end time."""

        if self.end_time is not None:
            time = self.end_time
        if self.end_time_entity is not None:
            time = get_safe_state(self.hass, self.end_time_entity)
        time_check = dt.datetime.now() - get_datetime_from_str(time)
        if time is not None and (time_check <= dt.timedelta(seconds=1)):
            self.timed_refresh = True
            _LOGGER.debug("Timed refresh triggered")
            await self.async_refresh()
        else:
            _LOGGER.debug("Time not equal to end time")

    async def async_check_entity_state_change(
        self, event: Event[EventStateChangedData]
    ) -> None:
        """Fetch and process state change event."""
        _LOGGER.debug("Entity state change")
        self.state_change = True
        await self.async_refresh()

    async def async_check_cover_state_change(
        self, event: Event[EventStateChangedData]
    ) -> None:
        """Fetch and process state change event."""
        _LOGGER.debug("Cover state change")
        data = event.data
        if data["old_state"] is None:
            _LOGGER.debug("Old state is None")
            return
        self.state_change_data = StateChangedData(
            data["entity_id"], data["old_state"], data["new_state"]
        )
        self.cover_state_change = True
        self.process_entity_state_change()
        await self.async_refresh()

    def process_entity_state_change(self):
        """Process state change event."""
        event = self.state_change_data
        _LOGGER.debug("Processing state change event: %s", event)
        entity_id = event.entity_id
        if self.ignore_intermediate_states and event.new_state.state in [
            "opening",
            "closing",
        ]:
            _LOGGER.debug("Ignoring intermediate state change for %s", entity_id)
            return
        if self.wait_for_target.get(entity_id):
            position = event.new_state.attributes.get(
                "current_position"
                if self._cover_type != "cover_tilt"
                else "current_tilt_position"
            )
            if position == self.target_call.get(entity_id):
                self.wait_for_target[entity_id] = False
                _LOGGER.debug("Position %s reached for %s", position, entity_id)
        _LOGGER.debug("Wait for target: %s", self.wait_for_target)

    async def _async_update_data(self) -> AdaptiveCoverData:
        options = self.config_entry.options
        self._update_options(options)

        # Get data for the blind
        cover_data = self.get_blind_data(options=options)

        # Update manager with covers
        self._update_manager_and_covers()

        # Access climate data if climate mode is enabled
        if self._climate_mode:
            self.climate_mode_data(options, cover_data)

        # calculate the state of the cover
        self.normal_cover_state = NormalCoverState(cover_data)

        self.default_state = round(self.normal_cover_state.get_state())
        state = self.state

        await self.manager.reset_if_needed()

        # Handle types of changes
        if self.state_change:
            await self.async_handle_state_change(state, options)
        if self.cover_state_change:
            await self.async_handle_cover_state_change(state)
        if self.first_refresh:
            await self.async_handle_first_refresh(state, options)
        if self.timed_refresh:
            await self.async_handle_timed_refresh(options)

<<<<<<< HEAD
        normal_cover = normal_cover_state.cover
        # Run the solar_times method in a separate thread
        loop = asyncio.get_event_loop()
        start, end = await loop.run_in_executor(None, normal_cover.solar_times)
=======
        normal_cover = self.normal_cover_state.cover
>>>>>>> a1c83ff2
        return AdaptiveCoverData(
            climate_mode_toggle=self.switch_mode,
            states={
                "state": state,
                "start": start,
                "end": end,
                "control": self.control_method,
                "sun_motion": normal_cover.valid,
                "manual_override": self.manager.binary_cover_manual,
                "manual_list": self.manager.manual_controlled,
            },
            attributes={
                "default": options.get(CONF_DEFAULT_HEIGHT),
                "sunset_default": options.get(CONF_SUNSET_POS),
                "sunset_offset": options.get(CONF_SUNSET_OFFSET),
                "azimuth_window": options.get(CONF_AZIMUTH),
                "field_of_view": [
                    options.get(CONF_FOV_LEFT),
                    options.get(CONF_FOV_RIGHT),
                ],
                "blind_spot": options.get(CONF_BLIND_SPOT_ELEVATION),
            },
        )

    async def async_handle_state_change(self, state: int, options):
        """Handle state change from tracked entities."""
        if self.control_toggle:
            for cover in self.entities:
                await self.async_handle_call_service(cover, state, options)
        else:
            _LOGGER.debug("State change but control toggle is off")
        self.state_change = False

    async def async_handle_cover_state_change(self, state: int):
        """Handle state change from assigned covers."""
        if self.manual_toggle and self.control_toggle:
            self.manager.handle_state_change(
                self.state_change_data,
                state,
                self._cover_type,
                self.manual_reset,
                self.wait_for_target,
                self.manual_threshold,
            )
        self.cover_state_change = False

    async def async_handle_first_refresh(self, state: int, options):
        """Handle first refresh."""
        if self.control_toggle:
            for cover in self.entities:
                if (
                    self.check_adaptive_time
                    and not self.manager.is_cover_manual(cover)
                    and self.check_position(cover, state, options)
                ):
                    await self.async_set_position(cover, state)
        else:
            _LOGGER.debug("First refresh but control toggle is off")
        self.first_refresh = False

    async def async_handle_timed_refresh(self, options):
        """Handle timed refresh."""
        if self.control_toggle:
            for cover in self.entities:
                await self.async_set_manual_position(
                    cover,
                    inverse_state(options.get(CONF_SUNSET_POS))
                    if self._inverse_state
                    else options.get(CONF_SUNSET_POS),
                )
        else:
            _LOGGER.debug("Timed refresh but control toggle is off")
        self.timed_refresh = False

    async def async_handle_call_service(self, entity, state: int, options):
        """Handle call service."""
        if (
            self.check_position(entity, state, options)
            and self.check_time_delta(entity)
            and self.check_adaptive_time
            and not self.manager.is_cover_manual(entity)
        ):
            await self.async_set_position(entity, state)

    async def async_set_position(self, entity, state: int):
        """Call service to set cover position."""
        await self.async_set_manual_position(entity, state)

    async def async_set_manual_position(self, entity, position):
        """Call service to set cover position."""
        service = SERVICE_SET_COVER_POSITION
        service_data = {}
        service_data[ATTR_ENTITY_ID] = entity

        if self._cover_type == "cover_tilt":
            service = SERVICE_SET_COVER_TILT_POSITION
            service_data[ATTR_TILT_POSITION] = position
        else:
            service_data[ATTR_POSITION] = position

        self.wait_for_target[entity] = True
        self.target_call[entity] = position
        _LOGGER.debug(
            "Set wait for target %s and target call %s",
            self.wait_for_target,
            self.target_call,
        )
        _LOGGER.debug("Run %s with data %s", service, service_data)
        await self.hass.services.async_call(COVER_DOMAIN, service, service_data)

    def _update_options(self, options):
        """Update options."""
        self.entities = options.get(CONF_ENTITIES, [])
        self.min_change = options.get(CONF_DELTA_POSITION, 1)
        self.time_threshold = options.get(CONF_DELTA_TIME, 2)
        self.start_time = options.get(CONF_START_TIME)
        self.start_time_entity = options.get(CONF_START_ENTITY)
        self.end_time = options.get(CONF_END_TIME)
        self.end_time_entity = options.get(CONF_END_ENTITY)
        self.manual_reset = options.get(CONF_MANUAL_OVERRIDE_RESET, False)
        self.manual_duration = options.get(
            CONF_MANUAL_OVERRIDE_DURATION, {"minutes": 15}
        )
        self.manual_threshold = options.get(CONF_MANUAL_THRESHOLD)

    def _update_manager_and_covers(self):
        self.manager.add_covers(self.entities)
        if not self._manual_toggle:
            for entity in self.manager.manual_controlled:
                self.manager.reset(entity)

    def get_blind_data(self, options):
        """Assign correct class for type of blind."""
        if self._cover_type == "cover_blind":
            cover_data = AdaptiveVerticalCover(
                self.hass,
                *self.pos_sun,
                *self.common_data(options),
                *self.vertical_data(options),
            )
        if self._cover_type == "cover_awning":
            cover_data = AdaptiveHorizontalCover(
                self.hass,
                *self.pos_sun,
                *self.common_data(options),
                *self.vertical_data(options),
                *self.horizontal_data(options),
            )
        if self._cover_type == "cover_tilt":
            cover_data = AdaptiveTiltCover(
                self.hass,
                *self.pos_sun,
                *self.common_data(options),
                *self.tilt_data(options),
            )
        return cover_data

    @property
    def check_adaptive_time(self):
        """Check if time is within start and end times."""
        return self.before_end_time and self.after_start_time

    @property
    def after_start_time(self):
        """Check if time is after start time."""
        now = dt.datetime.now().time()
        if self.start_time_entity is not None:
            time = get_datetime_from_str(
                get_safe_state(self.hass, self.start_time_entity)
            )
            _LOGGER.debug(
                "Start time: %s, now: %s, now >= time: %s ", time, now, now >= time
            )
            return now >= time
        if self.start_time is not None:
            time = get_datetime_from_str(self.start_time).time()

            _LOGGER.debug(
                "Start time: %s, now: %s, now >= time: %s", time, now, now >= time
            )
            return now >= time
        return True

    @property
    def before_end_time(self):
        """Check if time is before end time."""
        now = dt.datetime.now()
        if self.end_time_entity is not None:
            time = get_datetime_from_str(
                get_safe_state(self.hass, self.end_time_entity)
            )
            _LOGGER.debug(
                "End time: %s, now: %s, now < time: %s", time, now, now < time
            )
            return now < time
        if self.end_time is not None:
            time = get_datetime_from_str(self.end_time)
            if time.time() == dt.time(0, 0):
                time = time + dt.timedelta(days=1)
            now = dt.datetime.now()
            _LOGGER.debug(
                "End time: %s, now: %s, now < time: %s", time, now, now < time
            )
            return now < time
        return True

    def check_position(self, entity, state: int, options):
        """Check cover positions to reduce calls."""
        if self._cover_type == "cover_tilt":
            position = state_attr(self.hass, entity, "current_tilt_position")
        else:
            position = state_attr(self.hass, entity, "current_position")
        if position is not None:
            condition = abs(position - state) >= self.min_change
            _LOGGER.debug(
                "Entity: %s,  position: %s, state: %s, delta position: %s, min_change: %s, condition: %s",
                entity,
                position,
                state,
                abs(position - state),
                self.min_change,
                condition,
            )
            if state in [
                options.get(CONF_SUNSET_POS),
                options.get(CONF_DEFAULT_HEIGHT),
                0,
                100,
            ]:
                condition = True
            return condition
        return True

    def check_time_delta(self, entity):
        """Check if time delta is passed."""
        now = dt.datetime.now(dt.UTC)
        last_updated = get_last_updated(entity, self.hass)
        if last_updated is not None:
            condition = now - last_updated >= dt.timedelta(minutes=self.time_threshold)
            _LOGGER.debug(
                "Entity: %s, time delta: %s, threshold: %s, condition: %s",
                entity,
                now - last_updated,
                self.time_threshold,
                condition,
            )
            return condition
        return True

    @property
    def pos_sun(self):
        """Fetch information for sun position."""
        return [
            state_attr(self.hass, "sun.sun", "azimuth"),
            state_attr(self.hass, "sun.sun", "elevation"),
        ]

    def common_data(self, options):
        """Update shared parameters."""
        return [
            options.get(CONF_SUNSET_POS),
            options.get(CONF_SUNSET_OFFSET),
            options.get(CONF_SUNRISE_OFFSET, options.get(CONF_SUNSET_OFFSET)),
            self.hass.config.time_zone,
            options.get(CONF_FOV_LEFT),
            options.get(CONF_FOV_RIGHT),
            options.get(CONF_AZIMUTH),
            options.get(CONF_DEFAULT_HEIGHT),
            options.get(CONF_MAX_POSITION, 100),
            options.get(CONF_BLIND_SPOT_LEFT),
            options.get(CONF_BLIND_SPOT_RIGHT),
            options.get(CONF_BLIND_SPOT_ELEVATION),
            options.get(CONF_ENABLE_BLIND_SPOT, False),
            options.get(CONF_MIN_ELEVATION, None),
            options.get(CONF_MAX_ELEVATION, None),
        ]

    def get_climate_data(self, options):
        """Update climate data."""
        return [
            self.hass,
            options.get(CONF_TEMP_ENTITY),
            options.get(CONF_TEMP_LOW),
            options.get(CONF_TEMP_HIGH),
            options.get(CONF_PRESENCE_ENTITY),
            options.get(CONF_WEATHER_ENTITY),
            options.get(CONF_WEATHER_STATE),
            options.get(CONF_OUTSIDETEMP_ENTITY),
            self._temp_toggle,
            self._cover_type,
            options.get(CONF_TRANSPARENT_BLIND),
            options.get(CONF_LUX_ENTITY),
            options.get(CONF_IRRADIANCE_ENTITY),
            options.get(CONF_LUX_THRESHOLD),
            options.get(CONF_IRRADIANCE_THRESHOLD),
            self._lux_toggle,
            self._irradiance_toggle,
        ]

    def climate_mode_data(self, options, cover_data):
        """Update climate mode data and control method."""
        climate = ClimateCoverData(*self.get_climate_data(options))
        self.climate_state = round(ClimateCoverState(cover_data, climate).get_state())
        climate_data = ClimateCoverState(cover_data, climate).climate_data
        if climate_data.is_summer and self.switch_mode:
            self.control_method = "summer"
        if climate_data.is_winter and self.switch_mode:
            self.control_method = "winter"

    def vertical_data(self, options):
        """Update data for vertical blinds."""
        return [
            options.get(CONF_DISTANCE),
            options.get(CONF_HEIGHT_WIN),
        ]

    def horizontal_data(self, options):
        """Update data for horizontal blinds."""
        return [
            options.get(CONF_LENGTH_AWNING),
            options.get(CONF_AWNING_ANGLE),
        ]

    def tilt_data(self, options):
        """Update data for tilted blinds."""
        return [
            options.get(CONF_TILT_DISTANCE),
            options.get(CONF_TILT_DEPTH),
            options.get(CONF_TILT_MODE),
        ]

    @property
    def state(self) -> int:
        """Handle the output of the state based on mode."""
        state = self.default_state
        if self._switch_mode:
            state = self.climate_state
        if self._inverse_state:
            state = inverse_state(state)
        _LOGGER.debug("Calculated position: %s", state)
        return state

    @property
    def switch_mode(self):
        """Let switch toggle climate mode."""
        return self._switch_mode

    @switch_mode.setter
    def switch_mode(self, value):
        self._switch_mode = value

    @property
    def temp_toggle(self):
        """Let switch toggle between inside or outside temperature."""
        return self._temp_toggle

    @temp_toggle.setter
    def temp_toggle(self, value):
        self._temp_toggle = value

    @property
    def control_toggle(self):
        """Toggle automation."""
        return self._control_toggle

    @control_toggle.setter
    def control_toggle(self, value):
        self._control_toggle = value

    @property
    def manual_toggle(self):
        """Toggle automation."""
        return self._manual_toggle

    @manual_toggle.setter
    def manual_toggle(self, value):
        self._manual_toggle = value

    @property
    def lux_toggle(self):
        """Toggle automation."""
        return self._lux_toggle

    @lux_toggle.setter
    def lux_toggle(self, value):
        self._lux_toggle = value

    @property
    def irradiance_toggle(self):
        """Toggle automation."""
        return self._irradiance_toggle

    @irradiance_toggle.setter
    def irradiance_toggle(self, value):
        self._irradiance_toggle = value


class AdaptiveCoverManager:
    """Track position changes."""

    def __init__(self, reset_duration: dict[str:int]) -> None:
        """Initialize the AdaptiveCoverManager."""
        self.covers: set[str] = set()

        self.manual_control: dict[str, bool] = {}
        self.manual_control_time: dict[str, dt.datetime] = {}
        self.reset_duration = dt.timedelta(**reset_duration)

    def add_covers(self, entity):
        """Update set with entities."""
        self.covers.update(entity)

    def handle_state_change(
        self,
        states_data,
        our_state,
        blind_type,
        allow_reset,
        wait_target_call,
        manual_threshold,
    ):
        """Process state change event."""
        event = states_data
        if event is None:
            return
        entity_id = event.entity_id
        if entity_id not in self.covers:
            return
        if wait_target_call.get(entity_id):
            return

        new_state = event.new_state

        if blind_type == "cover_tilt":
            new_position = new_state.attributes.get("current_tilt_position")
        else:
            new_position = new_state.attributes.get("current_position")

        if new_position != our_state:
            if (
                manual_threshold is not None
                and abs(our_state - new_position) < manual_threshold
            ):
                _LOGGER.debug(
                    "Position change is less than threshold %s for %s",
                    manual_threshold,
                    entity_id,
                )
                return
            _LOGGER.debug(
                "Set manual control for %s, for at least %s seconds, reset_allowed: %s",
                entity_id,
                self.reset_duration.total_seconds(),
                allow_reset,
            )
            self.mark_manual_control(entity_id)
            self.set_last_updated(entity_id, new_state, allow_reset)

    def set_last_updated(self, entity_id, new_state, allow_reset):
        """Set last updated time for manual control."""
        if entity_id not in self.manual_control_time or allow_reset:
            last_updated = new_state.last_updated
            self.manual_control_time[entity_id] = last_updated
            _LOGGER.debug(
                "Updating last updated to %s for %s. Allow reset:%s",
                last_updated,
                entity_id,
                allow_reset,
            )
        elif not allow_reset:
            _LOGGER.debug(
                "Already time specified for %s, reset is not allowed by user setting:%s",
                entity_id,
                allow_reset,
            )

    def mark_manual_control(self, cover: str) -> None:
        """Mark cover as under manual control."""
        self.manual_control[cover] = True

    async def reset_if_needed(self):
        """Reset manual control state of the covers."""
        current_time = dt.datetime.now(dt.UTC)
        manual_control_time_copy = dict(self.manual_control_time)
        for entity_id, last_updated in manual_control_time_copy.items():
            if current_time - last_updated > self.reset_duration:
                _LOGGER.debug(
                    "Resetting manual override for %s, because duration has elapsed",
                    entity_id,
                )
                self.reset(entity_id)

    def reset(self, entity_id):
        """Reset manual control for a cover."""
        self.manual_control[entity_id] = False
        self.manual_control_time.pop(entity_id, None)
        _LOGGER.debug("Reset manual override for %s", entity_id)

    def is_cover_manual(self, entity_id):
        """Check if a cover is under manual control."""
        return self.manual_control.get(entity_id, False)

    @property
    def binary_cover_manual(self):
        """Check if any cover is under manual control."""
        return any(value for value in self.manual_control.values())

    @property
    def manual_controlled(self):
        """Get the list of covers under manual control."""
        return [k for k, v in self.manual_control.items() if v]


def inverse_state(state: int) -> int:
    """Inverse state."""
    return 100 - state<|MERGE_RESOLUTION|>--- conflicted
+++ resolved
@@ -235,14 +235,10 @@
         if self.timed_refresh:
             await self.async_handle_timed_refresh(options)
 
-<<<<<<< HEAD
         normal_cover = normal_cover_state.cover
         # Run the solar_times method in a separate thread
         loop = asyncio.get_event_loop()
         start, end = await loop.run_in_executor(None, normal_cover.solar_times)
-=======
-        normal_cover = self.normal_cover_state.cover
->>>>>>> a1c83ff2
         return AdaptiveCoverData(
             climate_mode_toggle=self.switch_mode,
             states={
