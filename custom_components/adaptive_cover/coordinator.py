--- conflicted
+++ resolved
@@ -407,18 +407,13 @@
             )
             return now < time
         if self.end_time is not None:
-<<<<<<< HEAD
             time = get_datetime_from_str(self.end_time)
             if time.time() == dt.time(0, 0):
                 time = time + dt.timedelta(days=1)
             now = dt.datetime.now()
-=======
-            time = get_datetime_from_str(self.end_time).time()
-            now = dt.datetime.now().time()
             _LOGGER.debug(
                 "End time: %s, now: %s, now < time: %s", time, now, now < time
             )
->>>>>>> 6450e3ee
             return now < time
         return True
 
