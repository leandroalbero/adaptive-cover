"""Switch platform for the Adaptive Cover integration."""

from __future__ import annotations

from typing import Any

from homeassistant.components.input_boolean import DOMAIN as INPUT_DOMAIN
from homeassistant.components.switch import SwitchDeviceClass, SwitchEntity
from homeassistant.config_entries import ConfigEntry
from homeassistant.const import ATTR_ENTITY_ID, SERVICE_TOGGLE
from homeassistant.core import HomeAssistant
from homeassistant.helpers.entity import DeviceInfo
from homeassistant.helpers.entity_platform import AddEntitiesCallback
from homeassistant.helpers.update_coordinator import CoordinatorEntity

from .const import (
    CONF_CLIMATE_MODE,
    CONF_OUTSIDETEMP_ENTITY,
    CONF_SENSOR_TYPE,
    CONF_WEATHER_ENTITY,
    DOMAIN,
)
from .coordinator import AdaptiveDataUpdateCoordinator


async def async_setup_entry(
    hass: HomeAssistant,
    config_entry: ConfigEntry,
    async_add_entities: AddEntitiesCallback,
) -> None:
    """Set up the demo switch platform."""
    coordinator: AdaptiveDataUpdateCoordinator = hass.data[DOMAIN][
        config_entry.entry_id
    ]

    climate_switch = AdaptiveCoverSwitch(
        config_entry,
        config_entry.entry_id,
        "Climate Mode",
        True,
        "mdi:home-thermometer-outline",
        "switch_mode",
        coordinator,
    )
    temp_switch = AdaptiveCoverSwitch(
        config_entry,
        config_entry.entry_id,
        "Outside Temperature",
        False,
        "mdi:thermometer",
        "temp_toggle",
        coordinator,
    )
    climate_mode = config_entry.options.get(CONF_CLIMATE_MODE)
    weather_entity = config_entry.options.get(CONF_WEATHER_ENTITY)
    sensor_entity = config_entry.options.get(CONF_OUTSIDETEMP_ENTITY)
    switches = []

    if climate_mode:
        switches.append(climate_switch)
        if weather_entity or sensor_entity:
            switches.append(temp_switch)

    async_add_entities(switches)


class AdaptiveCoverSwitch(
    CoordinatorEntity[AdaptiveDataUpdateCoordinator], SwitchEntity
):
    """Representation of a adaptive cover switch."""

    _attr_has_entity_name = True
    _attr_should_poll = False

    def __init__(
        self,
        config_entry,
        unique_id: str,
        switch_name: str,
        state: bool,
        icon: str | None,
        key: str,
        coordinator: AdaptiveDataUpdateCoordinator,
        device_class: SwitchDeviceClass | None = None,
    ) -> None:
        """Initialize the Demo switch."""
        super().__init__(coordinator=coordinator)
        self.type = {
            "cover_blind": "Vertical",
            "cover_awning": "Horizontal",
            "cover_tilt": "Tilt",
        }
        self._name = config_entry.data["name"]
        self._key = key
        self._device_name = self.type[config_entry.data[CONF_SENSOR_TYPE]]
        self._switch_name = switch_name
        self._attr_device_class = device_class
        self._attr_icon = icon
        self._attr_is_on = state
        self._attr_unique_id = f"{unique_id}_{switch_name}"
        self._device_id = unique_id
        self._attr_device_info = DeviceInfo(
            identifiers={(DOMAIN, self._device_id)},
            name=self._device_name,
        )

    @property
    def name(self):
        """Name of the entity."""
        return f"{self._switch_name} {self._name}"

    async def async_turn_on(self, **kwargs: Any) -> None:
        """Turn the switch on."""
        self._attr_is_on = True
        setattr(self.coordinator, self._key, True)
        await self.coordinator.async_refresh()
        self.schedule_update_ha_state()

    async def async_turn_off(self, **kwargs: Any) -> None:
        """Turn the device off."""
        self._attr_is_on = False
<<<<<<< HEAD
        self.coordinator.switch_mode = False
        await self.hass.services.async_call(
            INPUT_DOMAIN, SERVICE_TOGGLE, {ATTR_ENTITY_ID: "input_boolean.test_service"}
        )
=======
        setattr(self.coordinator, self._key, False)
>>>>>>> 2f48fb5c
        await self.coordinator.async_refresh()
        self.schedule_update_ha_state()<|MERGE_RESOLUTION|>--- conflicted
+++ resolved
@@ -119,13 +119,6 @@
     async def async_turn_off(self, **kwargs: Any) -> None:
         """Turn the device off."""
         self._attr_is_on = False
-<<<<<<< HEAD
-        self.coordinator.switch_mode = False
-        await self.hass.services.async_call(
-            INPUT_DOMAIN, SERVICE_TOGGLE, {ATTR_ENTITY_ID: "input_boolean.test_service"}
-        )
-=======
         setattr(self.coordinator, self._key, False)
->>>>>>> 2f48fb5c
         await self.coordinator.async_refresh()
         self.schedule_update_ha_state()