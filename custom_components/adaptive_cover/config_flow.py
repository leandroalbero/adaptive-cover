"""Config flow for Adaptive Cover integration."""

from __future__ import annotations

from typing import Any

import voluptuous as vol
from homeassistant.config_entries import (
    ConfigEntry,
    ConfigFlow,
    OptionsFlow,
)
from homeassistant.core import callback
from homeassistant.data_entry_flow import FlowResult
from homeassistant.helpers import selector

from .const import (
    CONF_AWNING_ANGLE,
    CONF_AZIMUTH,
    CONF_CLIMATE_MODE,
    CONF_DEFAULT_HEIGHT,
    CONF_DELTA_POSITION,
    CONF_DELTA_TIME,
    CONF_DISTANCE,
    CONF_END_ENTITY,
    CONF_END_TIME,
    CONF_ENTITIES,
    CONF_FOV_LEFT,
    CONF_FOV_RIGHT,
    CONF_HEIGHT_AWNING,
    CONF_HEIGHT_WIN,
    CONF_INVERSE_STATE,
    CONF_LENGTH_AWNING,
    CONF_MANUAL_OVERRIDE_DURATION,
    CONF_MANUAL_OVERRIDE_RESET,
    CONF_MAX_POSITION,
    CONF_MODE,
    CONF_OUTSIDETEMP_ENTITY,
    CONF_PRESENCE_ENTITY,
    CONF_RETURN_SUNSET,
    CONF_SENSOR_TYPE,
    CONF_START_ENTITY,
    CONF_START_TIME,
    CONF_SUNRISE_OFFSET,
    CONF_SUNSET_OFFSET,
    CONF_SUNSET_POS,
    CONF_TEMP_ENTITY,
    CONF_TEMP_HIGH,
    CONF_TEMP_LOW,
    CONF_TILT_DEPTH,
    CONF_TILT_DISTANCE,
    CONF_TILT_MODE,
    CONF_WEATHER_ENTITY,
    CONF_WEATHER_STATE,
    DOMAIN,
    SensorType,
)

# DEFAULT_NAME = "Adaptive Cover"

SENSOR_TYPE_MENU = [SensorType.BLIND, SensorType.AWNING, SensorType.TILT]


CONFIG_SCHEMA = vol.Schema(
    {
        vol.Required("name"): selector.TextSelector(),
        vol.Optional(CONF_MODE): selector.SelectSelector(
            selector.SelectSelectorConfig(
                options=SENSOR_TYPE_MENU, translation_key="mode"
            )
        ),
    }
)

CLIMATE_MODE = vol.Schema(
    {
        vol.Optional(CONF_CLIMATE_MODE, default=False): selector.BooleanSelector(),
    }
)

OPTIONS = vol.Schema(
    {
        vol.Required(CONF_AZIMUTH, default=180): selector.NumberSelector(
            selector.NumberSelectorConfig(
                min=0, max=359, mode="slider", unit_of_measurement="°"
            )
        ),
        vol.Required(CONF_DEFAULT_HEIGHT, default=60): selector.NumberSelector(
            selector.NumberSelectorConfig(
                min=0, max=100, step=1, mode="slider", unit_of_measurement="%"
            )
        ),
        vol.Optional(CONF_MAX_POSITION, default=100): selector.NumberSelector(
            selector.NumberSelectorConfig(
                min=1, max=100, step=1, mode="slider", unit_of_measurement="%"
            )
        ),
        vol.Required(CONF_FOV_LEFT, default=90): selector.NumberSelector(
            selector.NumberSelectorConfig(
                min=1, max=90, step=1, mode="slider", unit_of_measurement="°"
            )
        ),
        vol.Required(CONF_FOV_RIGHT, default=90): selector.NumberSelector(
            selector.NumberSelectorConfig(
                min=1, max=90, step=1, mode="slider", unit_of_measurement="°"
            )
        ),
        vol.Required(CONF_SUNSET_POS, default=0): selector.NumberSelector(
            selector.NumberSelectorConfig(
                min=0, max=100, step=1, mode="slider", unit_of_measurement="%"
            )
        ),
        vol.Required(CONF_SUNSET_OFFSET, default=0): selector.NumberSelector(
            selector.NumberSelectorConfig(mode="box", unit_of_measurement="minutes")
        ),
        vol.Required(CONF_SUNRISE_OFFSET, default=0): selector.NumberSelector(
            selector.NumberSelectorConfig(mode="box", unit_of_measurement="minutes")
        ),
        vol.Required(CONF_INVERSE_STATE, default=False): bool,
    }
)

VERTICAL_OPTIONS = vol.Schema(
    {
        vol.Optional(CONF_ENTITIES, default=[]): selector.EntitySelector(
            selector.EntitySelectorConfig(
                multiple=True,
                filter=selector.EntityFilterSelectorConfig(
                    domain="cover",
                    supported_features=["cover.CoverEntityFeature.SET_POSITION"],
                ),
            )
        ),
        vol.Required(CONF_HEIGHT_WIN, default=2.1): selector.NumberSelector(
            selector.NumberSelectorConfig(
                min=0.1, max=6, step=0.01, mode="slider", unit_of_measurement="m"
            )
        ),
        vol.Required(CONF_DISTANCE, default=0.5): selector.NumberSelector(
            selector.NumberSelectorConfig(
                min=0.1, max=2, step=0.1, mode="slider", unit_of_measurement="m"
            )
        ),
    }
).extend(OPTIONS.schema)


HORIZONTAL_OPTIONS = vol.Schema(
    {
        vol.Required(CONF_HEIGHT_AWNING, default=2.1): selector.NumberSelector(
            selector.NumberSelectorConfig(
                min=0.1, max=6, step=0.01, mode="slider", unit_of_measurement="m"
            )
        ),
        vol.Required(CONF_LENGTH_AWNING, default=2.1): selector.NumberSelector(
            selector.NumberSelectorConfig(
                min=0.3, max=6, step=0.01, mode="slider", unit_of_measurement="m"
            )
        ),
        vol.Required(CONF_AWNING_ANGLE, default=0): selector.NumberSelector(
            selector.NumberSelectorConfig(
                min=0, max=45, mode="slider", unit_of_measurement="°"
            )
        ),
    }
).extend(VERTICAL_OPTIONS.schema)

TILT_OPTIONS = vol.Schema(
    {
        vol.Optional(CONF_ENTITIES, default=[]): selector.EntitySelector(
            selector.EntitySelectorConfig(
                multiple=True,
                filter=selector.EntityFilterSelectorConfig(
                    domain="cover",
                    supported_features=["cover.CoverEntityFeature.SET_TILT_POSITION"],
                ),
            )
        ),
        vol.Required(CONF_TILT_DEPTH, default=3): selector.NumberSelector(
            selector.NumberSelectorConfig(
                min=0.1, max=15, step=0.1, mode="slider", unit_of_measurement="cm"
            )
        ),
        vol.Required(CONF_TILT_DISTANCE, default=2): selector.NumberSelector(
            selector.NumberSelectorConfig(
                min=0.1, max=15, step=0.1, mode="slider", unit_of_measurement="cm"
            )
        ),
        vol.Required(CONF_TILT_MODE, default="mode2"): selector.SelectSelector(
            selector.SelectSelectorConfig(
                options=["mode1", "mode2"], translation_key="tilt_mode"
            )
        ),
    }
).extend(OPTIONS.schema)

CLIMATE_OPTIONS = vol.Schema(
    {
        vol.Required(CONF_TEMP_ENTITY): selector.EntitySelector(
            selector.EntityFilterSelectorConfig(domain=["climate", "sensor"])
        ),
        vol.Required(CONF_TEMP_LOW, default=21): selector.NumberSelector(
            selector.NumberSelectorConfig(
                min=0, max=86, step=1, mode="slider", unit_of_measurement="°"
            )
        ),
        vol.Required(CONF_TEMP_HIGH, default=25): selector.NumberSelector(
            selector.NumberSelectorConfig(
                min=0, max=90, step=1, mode="slider", unit_of_measurement="°"
            )
        ),
        vol.Optional(
            CONF_OUTSIDETEMP_ENTITY, default=vol.UNDEFINED
        ): selector.EntitySelector(
            selector.EntityFilterSelectorConfig(domain=["sensor"])
        ),
        vol.Optional(
            CONF_PRESENCE_ENTITY, default=vol.UNDEFINED
        ): selector.EntitySelector(
            selector.EntityFilterSelectorConfig(
                domain=["device_tracker", "zone", "binary_sensor", "input_boolean"]
            )
        ),
        vol.Optional(
            CONF_WEATHER_ENTITY, default=vol.UNDEFINED
        ): selector.EntitySelector(
            selector.EntityFilterSelectorConfig(domain="weather")
        ),
    }
)

WEATHER_OPTIONS = vol.Schema(
    {
        vol.Optional(
            CONF_WEATHER_STATE, default=["sunny", "partlycloudy", "cloudy", "clear"]
        ): selector.SelectSelector(
            selector.SelectSelectorConfig(
                multiple=True,
                sort=False,
                options=[
                    "clear-night",
                    "clear",
                    "cloudy",
                    "fog",
                    "hail",
                    "lightning",
                    "lightning-rainy",
                    "partlycloudy",
                    "pouring",
                    "rainy",
                    "snowy",
                    "snowy-rainy",
                    "sunny",
                    "windy",
                    "windy-variant",
                    "exceptional",
                ],
            )
        )
    }
)


AUTOMATION_CONFIG = vol.Schema(
    {
        vol.Required(CONF_DELTA_POSITION, default=1): selector.NumberSelector(
            selector.NumberSelectorConfig(
                min=1, max=90, step=1, mode="slider", unit_of_measurement="%"
            )
        ),
        vol.Optional(CONF_DELTA_TIME, default=2): selector.NumberSelector(
            selector.NumberSelectorConfig(
                min=2, mode="box", unit_of_measurement="minutes"
            )
        ),
        vol.Optional(CONF_START_TIME, default="00:00:00"): selector.TimeSelector(),
        vol.Optional(CONF_START_ENTITY): selector.EntitySelector(
            selector.EntitySelectorConfig(domain=["sensor", "input_datetime"])
        ),
        vol.Required(
            CONF_MANUAL_OVERRIDE_DURATION, default={"minutes": 15}
        ): selector.DurationSelector(),
        vol.Required(CONF_MANUAL_OVERRIDE_RESET, default=False): bool,
<<<<<<< HEAD
        vol.Optional(CONF_END_TIME, default="00:00:00"): selector.TimeSelector(),
        vol.Optional(CONF_END_ENTITY): selector.EntitySelector(
            selector.EntitySelectorConfig(domain=["sensor", "input_datetime"])
        ),
        vol.Optional(CONF_RETURN_SUNSET, default=False): bool
=======
        vol.Optional(CONF_END_TIME, default=None): selector.TimeSelector(),
        vol.Optional(CONF_END_ENTITY): selector.EntitySelector(
            selector.EntitySelectorConfig(domain=["sensor", "input_datetime"])
        ),
>>>>>>> 967bece8
    }
)


class ConfigFlowHandler(ConfigFlow, domain=DOMAIN):
    """Handle ConfigFlow."""

    def __init__(self) -> None:  # noqa: D107
        super().__init__()
        self.type_blind: str | None = None
        self.config: dict[str, Any] = {}
        self.mode: str = "basic"

    @staticmethod
    @callback
    def async_get_options_flow(config_entry):
        """Get the options flow for this handler."""
        return OptionsFlowHandler(config_entry)

    async def async_step_user(self, user_input: dict[str, Any] | None = None):
        """Handle the initial step."""
        # errors = {}
        if user_input:
            self.config = user_input
            if self.config[CONF_MODE] == SensorType.BLIND:
                return await self.async_step_vertical()
            if self.config[CONF_MODE] == SensorType.AWNING:
                return await self.async_step_horizontal()
            if self.config[CONF_MODE] == SensorType.TILT:
                return await self.async_step_tilt()
        return self.async_show_form(step_id="user", data_schema=CONFIG_SCHEMA)

    async def async_step_vertical(self, user_input: dict[str, Any] | None = None):
        """Show basic config for vertical blinds."""
        self.type_blind = SensorType.BLIND
        if user_input is not None:
            self.config.update(user_input)
            return await self.async_step_automation()
        return self.async_show_form(
            step_id="vertical",
            data_schema=CLIMATE_MODE.extend(VERTICAL_OPTIONS.schema),
        )

    async def async_step_horizontal(self, user_input: dict[str, Any] | None = None):
        """Show basic config for horizontal blinds."""
        self.type_blind = SensorType.AWNING
        if user_input is not None:
            self.config.update(user_input)
            return await self.async_step_automation()
        return self.async_show_form(
            step_id="horizontal",
            data_schema=CLIMATE_MODE.extend(HORIZONTAL_OPTIONS.schema),
        )

    async def async_step_tilt(self, user_input: dict[str, Any] | None = None):
        """Show basic config for tilted blinds."""
        self.type_blind = SensorType.TILT
        if user_input is not None:
            self.config.update(user_input)
            return await self.async_step_automation()
        return self.async_show_form(
            step_id="tilt", data_schema=CLIMATE_MODE.extend(TILT_OPTIONS.schema)
        )

    async def async_step_automation(self, user_input: dict[str, Any] | None = None):
        """Manage automation options."""
        if user_input is not None:
            self.config.update(user_input)
            if self.config[CONF_CLIMATE_MODE] is True:
                return await self.async_step_climate()
            return await self.async_step_update()
        return self.async_show_form(step_id="automation", data_schema=AUTOMATION_CONFIG)

    async def async_step_climate(self, user_input: dict[str, Any] | None = None):
        """Manage climate options."""
        if user_input is not None:
            self.config.update(user_input)
            if self.config.get(CONF_WEATHER_ENTITY):
                return await self.async_step_weather()
            return await self.async_step_update()
        return self.async_show_form(step_id="climate", data_schema=CLIMATE_OPTIONS)

    async def async_step_weather(self, user_input: dict[str, Any] | None = None):
        """Manage weather conditions."""
        if user_input is not None:
            self.config.update(user_input)
            return await self.async_step_update()
        return self.async_show_form(step_id="weather", data_schema=WEATHER_OPTIONS)

    async def async_step_update(self, user_input: dict[str, Any] | None = None):
        """Create entry."""
        type = {
            "cover_blind": "Vertical",
            "cover_awning": "Horizontal",
            "cover_tilt": "Tilt",
        }
        return self.async_create_entry(
            title=f"{type[self.type_blind]} {self.config['name']}",
            data={
                "name": self.config["name"],
                CONF_SENSOR_TYPE: self.type_blind,
            },
            options={
                CONF_MODE: self.mode,
                CONF_AZIMUTH: self.config.get(CONF_AZIMUTH),
                CONF_HEIGHT_WIN: self.config.get(CONF_HEIGHT_WIN),
                CONF_DISTANCE: self.config.get(CONF_DISTANCE),
                CONF_DEFAULT_HEIGHT: self.config.get(CONF_DEFAULT_HEIGHT),
                CONF_MAX_POSITION: self.config.get(CONF_MAX_POSITION),
                CONF_FOV_LEFT: self.config.get(CONF_FOV_LEFT),
                CONF_FOV_RIGHT: self.config.get(CONF_FOV_RIGHT),
                CONF_ENTITIES: self.config.get(CONF_ENTITIES),
                CONF_INVERSE_STATE: self.config.get(CONF_INVERSE_STATE),
                CONF_SUNSET_POS: self.config.get(CONF_SUNSET_POS),
                CONF_SUNSET_OFFSET: self.config.get(CONF_SUNSET_OFFSET),
                CONF_SUNRISE_OFFSET: self.config.get(CONF_SUNRISE_OFFSET),
                CONF_LENGTH_AWNING: self.config.get(CONF_LENGTH_AWNING),
                CONF_AWNING_ANGLE: self.config.get(CONF_AWNING_ANGLE),
                CONF_TILT_DISTANCE: self.config.get(CONF_TILT_DISTANCE),
                CONF_TILT_DEPTH: self.config.get(CONF_TILT_DEPTH),
                CONF_TILT_MODE: self.config.get(CONF_TILT_MODE),
                CONF_TEMP_ENTITY: self.config.get(CONF_TEMP_ENTITY),
                CONF_PRESENCE_ENTITY: self.config.get(CONF_PRESENCE_ENTITY),
                CONF_WEATHER_ENTITY: self.config.get(CONF_WEATHER_ENTITY),
                CONF_TEMP_LOW: self.config.get(CONF_TEMP_LOW),
                CONF_TEMP_HIGH: self.config.get(CONF_TEMP_HIGH),
                CONF_OUTSIDETEMP_ENTITY: self.config.get(CONF_OUTSIDETEMP_ENTITY),
                CONF_CLIMATE_MODE: self.config.get(CONF_CLIMATE_MODE),
                CONF_WEATHER_STATE: self.config.get(CONF_WEATHER_STATE),
                CONF_DELTA_POSITION: self.config.get(CONF_DELTA_POSITION),
                CONF_DELTA_TIME: self.config.get(CONF_DELTA_TIME),
                CONF_START_TIME: self.config.get(CONF_START_TIME),
                CONF_START_ENTITY: self.config.get(CONF_START_ENTITY),
                CONF_MANUAL_OVERRIDE_DURATION: self.config.get(
                    CONF_MANUAL_OVERRIDE_DURATION
                ),
                CONF_MANUAL_OVERRIDE_RESET: self.config.get(CONF_MANUAL_OVERRIDE_RESET),
            },
        )


class OptionsFlowHandler(OptionsFlow):
    """Options to adjust parameters."""

    def __init__(self, config_entry: ConfigEntry) -> None:
        """Initialize options flow."""
        # super().__init__(config_entry)
        self.config_entry = config_entry
        self.current_config: dict = dict(config_entry.data)
        self.options = dict(config_entry.options)
        self.sensor_type: SensorType = (
            self.current_config.get(CONF_SENSOR_TYPE) or SensorType.BLIND
        )

    async def async_step_init(
        self, user_input: dict[str, Any] | None = None
    ) -> FlowResult:
        """Manage the options."""
        options = ["automation", "blind"]
        if self.options[CONF_CLIMATE_MODE]:
            options.append("climate")
        if self.options.get(CONF_WEATHER_ENTITY):
            options.append("weather")
        return self.async_show_menu(step_id="init", menu_options=options)

    async def async_step_automation(self, user_input: dict[str, Any] | None = None):
        """Manage automation options."""
        if user_input is not None:
            entities = [
                CONF_START_ENTITY,
                CONF_END_ENTITY
            ]
            self.optional_entities(entities, user_input)
            self.options.update(user_input)
            return await self._update_options()
        return self.async_show_form(
            step_id="automation",
            data_schema=self.add_suggested_values_to_schema(
                AUTOMATION_CONFIG, user_input or self.options
            ),
        )

    async def async_step_blind(self, user_input: dict[str, Any] | None = None):
        """Adjust blind parameters."""
        if self.sensor_type == SensorType.BLIND:
            return await self.async_step_vertical()
        if self.sensor_type == SensorType.AWNING:
            return await self.async_step_horizontal()
        if self.sensor_type == SensorType.TILT:
            return await self.async_step_tilt()

    async def async_step_vertical(self, user_input: dict[str, Any] | None = None):
        """Show basic config for vertical blinds."""
        self.type_blind = SensorType.BLIND
        schema = CLIMATE_MODE.extend(VERTICAL_OPTIONS.schema)
        if self.options[CONF_CLIMATE_MODE]:
            schema = VERTICAL_OPTIONS
        if user_input is not None:
            self.options.update(user_input)
            if self.options[CONF_CLIMATE_MODE]:
                return await self.async_step_climate()
            return await self._update_options()
        return self.async_show_form(
            step_id="vertical",
            data_schema=self.add_suggested_values_to_schema(
                schema, user_input or self.options
            ),
        )

    async def async_step_horizontal(self, user_input: dict[str, Any] | None = None):
        """Show basic config for horizontal blinds."""
        self.type_blind = SensorType.AWNING
        schema = CLIMATE_MODE.extend(HORIZONTAL_OPTIONS.schema)
        if self.options[CONF_CLIMATE_MODE]:
            schema = HORIZONTAL_OPTIONS
        if user_input is not None:
            self.options.update(user_input)
            if self.options[CONF_CLIMATE_MODE]:
                return await self.async_step_climate()
            return await self._update_options()
        return self.async_show_form(
            step_id="horizontal",
            data_schema=self.add_suggested_values_to_schema(
                schema, user_input or self.options
            ),
        )

    async def async_step_tilt(self, user_input: dict[str, Any] | None = None):
        """Show basic config for tilted blinds."""
        self.type_blind = SensorType.TILT
        schema = CLIMATE_MODE.extend(TILT_OPTIONS.schema)
        if self.options[CONF_CLIMATE_MODE]:
            schema = TILT_OPTIONS
        if user_input is not None:
            self.options.update(user_input)
            if self.options[CONF_CLIMATE_MODE]:
                return await self.async_step_climate()
            return await self._update_options()
        return self.async_show_form(
            step_id="tilt",
            data_schema=self.add_suggested_values_to_schema(
                schema, user_input or self.options
            ),
        )

    async def async_step_climate(self, user_input: dict[str, Any] | None = None):
        """Manage climate options."""
        if user_input is not None:
            entities = [
                CONF_OUTSIDETEMP_ENTITY,
                CONF_WEATHER_ENTITY,
                CONF_PRESENCE_ENTITY,
            ]
            self.optional_entities(entities, user_input)
            self.options.update(user_input)
            if self.options.get(CONF_WEATHER_ENTITY):
                return await self.async_step_weather()
            return await self._update_options()
        return self.async_show_form(
            step_id="climate",
            data_schema=self.add_suggested_values_to_schema(
                CLIMATE_OPTIONS, user_input or self.options
            ),
        )

    async def async_step_weather(self, user_input: dict[str, Any] | None = None):
        """Manage weather conditions."""
        if user_input is not None:
            self.options.update(user_input)
            return await self._update_options()
        return self.async_show_form(
            step_id="weather",
            data_schema=self.add_suggested_values_to_schema(
                WEATHER_OPTIONS, user_input or self.options
            ),
        )

    async def _update_options(self) -> FlowResult:
        """Update config entry options."""
        return self.async_create_entry(title="", data=self.options)

    def optional_entities(self, keys: list, user_input: dict[str, Any] | None = None):
        """Set value to None if key does not exist."""
        for key in keys:
            if key not in user_input:
                user_input[key] = None<|MERGE_RESOLUTION|>--- conflicted
+++ resolved
@@ -281,18 +281,11 @@
             CONF_MANUAL_OVERRIDE_DURATION, default={"minutes": 15}
         ): selector.DurationSelector(),
         vol.Required(CONF_MANUAL_OVERRIDE_RESET, default=False): bool,
-<<<<<<< HEAD
-        vol.Optional(CONF_END_TIME, default="00:00:00"): selector.TimeSelector(),
-        vol.Optional(CONF_END_ENTITY): selector.EntitySelector(
-            selector.EntitySelectorConfig(domain=["sensor", "input_datetime"])
-        ),
-        vol.Optional(CONF_RETURN_SUNSET, default=False): bool
-=======
         vol.Optional(CONF_END_TIME, default=None): selector.TimeSelector(),
         vol.Optional(CONF_END_ENTITY): selector.EntitySelector(
             selector.EntitySelectorConfig(domain=["sensor", "input_datetime"])
         ),
->>>>>>> 967bece8
+        vol.Optional(CONF_RETURN_SUNSET, default=False): bool
     }
 )
 
