"""Config flow for Adaptive Cover integration."""

from __future__ import annotations

from typing import Any

import voluptuous as vol
from homeassistant.config_entries import (
    ConfigEntry,
    ConfigFlow,
    OptionsFlow,
)
from homeassistant.core import callback
from homeassistant.data_entry_flow import FlowResult
from homeassistant.helpers import selector

from .const import (
    CONF_AWNING_ANGLE,
    CONF_AZIMUTH,
    CONF_BLIND_SPOT_ELEVATION,
    CONF_BLIND_SPOT_LEFT,
    CONF_BLIND_SPOT_RIGHT,
    CONF_CLIMATE_MODE,
    CONF_DEFAULT_HEIGHT,
    CONF_DELTA_POSITION,
    CONF_DELTA_TIME,
    CONF_DISTANCE,
    CONF_ENABLE_BLIND_SPOT,
    CONF_END_ENTITY,
    CONF_END_TIME,
    CONF_ENTITIES,
    CONF_FOV_LEFT,
    CONF_FOV_RIGHT,
    CONF_HEIGHT_WIN,
    CONF_INTERP,
    CONF_INTERP_END,
    CONF_INTERP_LIST,
    CONF_INTERP_LIST_NEW,
    CONF_INTERP_START,
    CONF_INVERSE_STATE,
    CONF_IRRADIANCE_ENTITY,
    CONF_IRRADIANCE_THRESHOLD,
    CONF_LENGTH_AWNING,
    CONF_LUX_ENTITY,
    CONF_LUX_THRESHOLD,
    CONF_MANUAL_IGNORE_INTERMEDIATE,
    CONF_MANUAL_OVERRIDE_DURATION,
    CONF_MANUAL_OVERRIDE_RESET,
    CONF_MANUAL_THRESHOLD,
    CONF_MAX_ELEVATION,
    CONF_MAX_POSITION,
    CONF_MIN_ELEVATION,
    CONF_MODE,
    CONF_OUTSIDETEMP_ENTITY,
    CONF_PRESENCE_ENTITY,
    CONF_RETURN_SUNSET,
    CONF_SENSOR_TYPE,
    CONF_START_ENTITY,
    CONF_START_TIME,
    CONF_SUNRISE_OFFSET,
    CONF_SUNSET_OFFSET,
    CONF_SUNSET_POS,
    CONF_TEMP_ENTITY,
    CONF_TEMP_HIGH,
    CONF_TEMP_LOW,
    CONF_TILT_DEPTH,
    CONF_TILT_DISTANCE,
    CONF_TILT_MODE,
    CONF_TRANSPARENT_BLIND,
    CONF_WEATHER_ENTITY,
    CONF_WEATHER_STATE,
    DOMAIN,
    SensorType,
)

# DEFAULT_NAME = "Adaptive Cover"

SENSOR_TYPE_MENU = [SensorType.BLIND, SensorType.AWNING, SensorType.TILT]


CONFIG_SCHEMA = vol.Schema(
    {
        vol.Required("name"): selector.TextSelector(),
        vol.Optional(CONF_MODE): selector.SelectSelector(
            selector.SelectSelectorConfig(
                options=SENSOR_TYPE_MENU, translation_key="mode"
            )
        ),
    }
)

CLIMATE_MODE = vol.Schema(
    {
        vol.Optional(CONF_CLIMATE_MODE, default=False): selector.BooleanSelector(),
    }
)

OPTIONS = vol.Schema(
    {
        vol.Required(CONF_AZIMUTH, default=180): selector.NumberSelector(
            selector.NumberSelectorConfig(
                min=0, max=359, mode="slider", unit_of_measurement="°"
            )
        ),
        vol.Required(CONF_DEFAULT_HEIGHT, default=60): selector.NumberSelector(
            selector.NumberSelectorConfig(
                min=0, max=100, step=1, mode="slider", unit_of_measurement="%"
            )
        ),
        vol.Optional(CONF_MAX_POSITION, default=100): selector.NumberSelector(
            selector.NumberSelectorConfig(
                min=1, max=100, step=1, mode="slider", unit_of_measurement="%"
            )
        ),
        vol.Optional(CONF_MIN_ELEVATION): vol.All(
            vol.Coerce(int), vol.Range(min=0, max=90)
        ),
        vol.Optional(CONF_MAX_ELEVATION): vol.All(
            vol.Coerce(int), vol.Range(min=0, max=90)
        ),
        vol.Required(CONF_FOV_LEFT, default=90): selector.NumberSelector(
            selector.NumberSelectorConfig(
                min=1, max=90, step=1, mode="slider", unit_of_measurement="°"
            )
        ),
        vol.Required(CONF_FOV_RIGHT, default=90): selector.NumberSelector(
            selector.NumberSelectorConfig(
                min=1, max=90, step=1, mode="slider", unit_of_measurement="°"
            )
        ),
        vol.Required(CONF_SUNSET_POS, default=0): selector.NumberSelector(
            selector.NumberSelectorConfig(
                min=0, max=100, step=1, mode="slider", unit_of_measurement="%"
            )
        ),
        vol.Required(CONF_SUNSET_OFFSET, default=0): selector.NumberSelector(
            selector.NumberSelectorConfig(mode="box", unit_of_measurement="minutes")
        ),
        vol.Required(CONF_SUNRISE_OFFSET, default=0): selector.NumberSelector(
            selector.NumberSelectorConfig(mode="box", unit_of_measurement="minutes")
        ),
        vol.Required(CONF_INVERSE_STATE, default=False): bool,
        vol.Required(CONF_ENABLE_BLIND_SPOT, default=False): bool,
        vol.Required(CONF_INTERP, default=False): bool,
    }
)

VERTICAL_OPTIONS = vol.Schema(
    {
        vol.Optional(CONF_ENTITIES, default=[]): selector.EntitySelector(
            selector.EntitySelectorConfig(
                multiple=True,
                filter=selector.EntityFilterSelectorConfig(
                    domain="cover",
                    supported_features=["cover.CoverEntityFeature.SET_POSITION"],
                ),
            )
        ),
        vol.Required(CONF_HEIGHT_WIN, default=2.1): selector.NumberSelector(
            selector.NumberSelectorConfig(
                min=0.1, max=6, step=0.01, mode="slider", unit_of_measurement="m"
            )
        ),
        vol.Required(CONF_DISTANCE, default=0.5): selector.NumberSelector(
            selector.NumberSelectorConfig(
                min=0.1, max=2, step=0.1, mode="slider", unit_of_measurement="m"
            )
        ),
    }
).extend(OPTIONS.schema)


HORIZONTAL_OPTIONS = vol.Schema(
    {
        vol.Required(CONF_LENGTH_AWNING, default=2.1): selector.NumberSelector(
            selector.NumberSelectorConfig(
                min=0.3, max=6, step=0.01, mode="slider", unit_of_measurement="m"
            )
        ),
        vol.Required(CONF_AWNING_ANGLE, default=0): selector.NumberSelector(
            selector.NumberSelectorConfig(
                min=0, max=45, mode="slider", unit_of_measurement="°"
            )
        ),
    }
).extend(VERTICAL_OPTIONS.schema)

TILT_OPTIONS = vol.Schema(
    {
        vol.Optional(CONF_ENTITIES, default=[]): selector.EntitySelector(
            selector.EntitySelectorConfig(
                multiple=True,
                filter=selector.EntityFilterSelectorConfig(
                    domain="cover",
                    supported_features=["cover.CoverEntityFeature.SET_TILT_POSITION"],
                ),
            )
        ),
        vol.Required(CONF_TILT_DEPTH, default=3): selector.NumberSelector(
            selector.NumberSelectorConfig(
                min=0.1, max=15, step=0.1, mode="slider", unit_of_measurement="cm"
            )
        ),
        vol.Required(CONF_TILT_DISTANCE, default=2): selector.NumberSelector(
            selector.NumberSelectorConfig(
                min=0.1, max=15, step=0.1, mode="slider", unit_of_measurement="cm"
            )
        ),
        vol.Required(CONF_TILT_MODE, default="mode2"): selector.SelectSelector(
            selector.SelectSelectorConfig(
                options=["mode1", "mode2"], translation_key="tilt_mode"
            )
        ),
    }
).extend(OPTIONS.schema)

CLIMATE_OPTIONS = vol.Schema(
    {
        vol.Required(CONF_TEMP_ENTITY): selector.EntitySelector(
            selector.EntityFilterSelectorConfig(domain=["climate", "sensor"])
        ),
        vol.Required(CONF_TEMP_LOW, default=21): selector.NumberSelector(
            selector.NumberSelectorConfig(
                min=0, max=86, step=1, mode="slider", unit_of_measurement="°"
            )
        ),
        vol.Required(CONF_TEMP_HIGH, default=25): selector.NumberSelector(
            selector.NumberSelectorConfig(
                min=0, max=90, step=1, mode="slider", unit_of_measurement="°"
            )
        ),
        vol.Optional(
            CONF_OUTSIDETEMP_ENTITY, default=vol.UNDEFINED
        ): selector.EntitySelector(
            selector.EntityFilterSelectorConfig(domain=["sensor"])
        ),
        vol.Optional(
            CONF_PRESENCE_ENTITY, default=vol.UNDEFINED
        ): selector.EntitySelector(
            selector.EntityFilterSelectorConfig(
                domain=["device_tracker", "zone", "binary_sensor", "input_boolean"]
            )
        ),
        vol.Optional(CONF_LUX_ENTITY, default=vol.UNDEFINED): selector.EntitySelector(
            selector.EntityFilterSelectorConfig(
                domain=["sensor"], device_class="illuminance"
            )
        ),
        vol.Optional(CONF_LUX_THRESHOLD, default=1000): selector.NumberSelector(
            selector.NumberSelectorConfig(mode="box", unit_of_measurement="lux")
        ),
        vol.Optional(
            CONF_IRRADIANCE_ENTITY, default=vol.UNDEFINED
        ): selector.EntitySelector(
            selector.EntityFilterSelectorConfig(
                domain=["sensor"], device_class="irradiance"
            )
        ),
        vol.Optional(CONF_IRRADIANCE_THRESHOLD, default=300): selector.NumberSelector(
            selector.NumberSelectorConfig(mode="box", unit_of_measurement="W/m²")
        ),
        vol.Optional(CONF_TRANSPARENT_BLIND, default=False): selector.BooleanSelector(),
        vol.Optional(
            CONF_WEATHER_ENTITY, default=vol.UNDEFINED
        ): selector.EntitySelector(
            selector.EntityFilterSelectorConfig(domain="weather")
        ),
    }
)

WEATHER_OPTIONS = vol.Schema(
    {
        vol.Optional(
            CONF_WEATHER_STATE, default=["sunny", "partlycloudy", "cloudy", "clear"]
        ): selector.SelectSelector(
            selector.SelectSelectorConfig(
                multiple=True,
                sort=False,
                options=[
                    "clear-night",
                    "clear",
                    "cloudy",
                    "fog",
                    "hail",
                    "lightning",
                    "lightning-rainy",
                    "partlycloudy",
                    "pouring",
                    "rainy",
                    "snowy",
                    "snowy-rainy",
                    "sunny",
                    "windy",
                    "windy-variant",
                    "exceptional",
                ],
            )
        )
    }
)


AUTOMATION_CONFIG = vol.Schema(
    {
        vol.Required(CONF_DELTA_POSITION, default=1): selector.NumberSelector(
            selector.NumberSelectorConfig(
                min=1, max=90, step=1, mode="slider", unit_of_measurement="%"
            )
        ),
        vol.Optional(CONF_DELTA_TIME, default=2): selector.NumberSelector(
            selector.NumberSelectorConfig(
                min=2, mode="box", unit_of_measurement="minutes"
            )
        ),
        vol.Optional(CONF_START_TIME, default="00:00:00"): selector.TimeSelector(),
        vol.Optional(CONF_START_ENTITY): selector.EntitySelector(
            selector.EntitySelectorConfig(domain=["sensor", "input_datetime"])
        ),
        vol.Required(
            CONF_MANUAL_OVERRIDE_DURATION, default={"minutes": 15}
        ): selector.DurationSelector(),
        vol.Required(CONF_MANUAL_OVERRIDE_RESET, default=False): bool,
        vol.Optional(CONF_MANUAL_THRESHOLD): vol.All(
            vol.Coerce(int), vol.Range(min=0, max=99)
        ),
        vol.Optional(CONF_MANUAL_IGNORE_INTERMEDIATE, default=False): bool,
        vol.Optional(CONF_END_TIME, default="00:00:00"): selector.TimeSelector(),
        vol.Optional(CONF_END_ENTITY): selector.EntitySelector(
            selector.EntitySelectorConfig(domain=["sensor", "input_datetime"])
        ),
        vol.Optional(CONF_RETURN_SUNSET, default=False): bool,
    }
)

INTERPOLATION_OPTIONS = vol.Schema(
    {
        vol.Optional(CONF_INTERP_START): vol.All(
            vol.Coerce(int), vol.Range(min=0, max=100)
        ),
        vol.Optional(CONF_INTERP_END): vol.All(
            vol.Coerce(int), vol.Range(min=0, max=100)
        ),
        vol.Optional(CONF_INTERP_LIST, default=[]): selector.SelectSelector(
            selector.SelectSelectorConfig(
                multiple=True, custom_value=True, options=["0", "50", "100"]
            )
        ),
        vol.Optional(CONF_INTERP_LIST_NEW, default=[]): selector.SelectSelector(
            selector.SelectSelectorConfig(
                multiple=True, custom_value=True, options=["0", "50", "100"]
            )
        ),
    }
)


def _get_azimuth_edges(data) -> tuple[int, int]:
    """Calculate azimuth edges."""
    return data[CONF_FOV_LEFT] + data[CONF_FOV_RIGHT]


class ConfigFlowHandler(ConfigFlow, domain=DOMAIN):
    """Handle ConfigFlow."""

    def __init__(self) -> None:  # noqa: D107
        super().__init__()
        self.type_blind: str | None = None
        self.config: dict[str, Any] = {}
        self.mode: str = "basic"

    @staticmethod
    @callback
    def async_get_options_flow(config_entry):
        """Get the options flow for this handler."""
        return OptionsFlowHandler(config_entry)

    async def async_step_user(self, user_input: dict[str, Any] | None = None):
        """Handle the initial step."""
        # errors = {}
        if user_input:
            self.config = user_input
            if self.config[CONF_MODE] == SensorType.BLIND:
                return await self.async_step_vertical()
            if self.config[CONF_MODE] == SensorType.AWNING:
                return await self.async_step_horizontal()
            if self.config[CONF_MODE] == SensorType.TILT:
                return await self.async_step_tilt()
        return self.async_show_form(step_id="user", data_schema=CONFIG_SCHEMA)

    async def async_step_vertical(self, user_input: dict[str, Any] | None = None):
        """Show basic config for vertical blinds."""
        self.type_blind = SensorType.BLIND
        if user_input is not None:
            if (
                user_input.get(CONF_MAX_ELEVATION) is not None
                and user_input.get(CONF_MIN_ELEVATION) is not None
            ):
                if user_input[CONF_MAX_ELEVATION] <= user_input[CONF_MIN_ELEVATION]:
                    return self.async_show_form(
                        step_id="vertical",
                        data_schema=CLIMATE_MODE.extend(VERTICAL_OPTIONS.schema),
                        errors={
                            CONF_MAX_ELEVATION: "Must be greater than 'Minimal Elevation'"
                        },
                    )
            self.config.update(user_input)
            if self.config[CONF_INTERP]:
                return await self.async_step_interp()
            if self.config[CONF_ENABLE_BLIND_SPOT]:
                return await self.async_step_blind_spot()
            return await self.async_step_automation()
        return self.async_show_form(
            step_id="vertical",
            data_schema=CLIMATE_MODE.extend(VERTICAL_OPTIONS.schema),
        )

    async def async_step_horizontal(self, user_input: dict[str, Any] | None = None):
        """Show basic config for horizontal blinds."""
        self.type_blind = SensorType.AWNING
        if user_input is not None:
            if (
                user_input.get(CONF_MAX_ELEVATION) is not None
                and user_input.get(CONF_MIN_ELEVATION) is not None
            ):
                if user_input[CONF_MAX_ELEVATION] <= user_input[CONF_MIN_ELEVATION]:
                    return self.async_show_form(
                        step_id="horizontal",
                        data_schema=CLIMATE_MODE.extend(HORIZONTAL_OPTIONS.schema),
                        errors={
                            CONF_MAX_ELEVATION: "Must be greater than 'Minimal Elevation'"
                        },
                    )
            self.config.update(user_input)
            if self.config[CONF_INTERP]:
                return await self.async_step_interp()
            if self.config[CONF_ENABLE_BLIND_SPOT]:
                return await self.async_step_blind_spot()
            return await self.async_step_automation()
        return self.async_show_form(
            step_id="horizontal",
            data_schema=CLIMATE_MODE.extend(HORIZONTAL_OPTIONS.schema),
        )

    async def async_step_tilt(self, user_input: dict[str, Any] | None = None):
        """Show basic config for tilted blinds."""
        self.type_blind = SensorType.TILT
        if user_input is not None:
            if (
                user_input.get(CONF_MAX_ELEVATION) is not None
                and user_input.get(CONF_MIN_ELEVATION) is not None
            ):
                if user_input[CONF_MAX_ELEVATION] <= user_input[CONF_MIN_ELEVATION]:
                    return self.async_show_form(
                        step_id="tilt",
                        data_schema=CLIMATE_MODE.extend(TILT_OPTIONS.schema),
                        errors={
                            CONF_MAX_ELEVATION: "Must be greater than 'Minimal Elevation'"
                        },
                    )
            self.config.update(user_input)
            if self.config[CONF_INTERP]:
                return await self.async_step_interp()
            if self.config[CONF_ENABLE_BLIND_SPOT]:
                return await self.async_step_blind_spot()
            return await self.async_step_automation()
        return self.async_show_form(
            step_id="tilt", data_schema=CLIMATE_MODE.extend(TILT_OPTIONS.schema)
        )

    async def async_step_interp(self, user_input: dict[str, Any] | None = None):
        """Show interpolation options."""
        if user_input is not None:
            if len(user_input[CONF_INTERP_LIST]) != len(
                user_input[CONF_INTERP_LIST_NEW]
            ):
                return self.async_show_form(
                    step_id="interp",
                    data_schema=INTERPOLATION_OPTIONS,
                    errors={
                        CONF_INTERP_LIST_NEW: "Must have same length as 'Interpolation' list"
                    },
                )
            self.config.update(user_input)
            if self.config[CONF_ENABLE_BLIND_SPOT]:
                return await self.async_step_blind_spot()
            return await self.async_step_automation()
        return self.async_show_form(step_id="interp", data_schema=INTERPOLATION_OPTIONS)

    async def async_step_blind_spot(self, user_input: dict[str, Any] | None = None):
        """Add blindspot to data."""
        edges = _get_azimuth_edges(self.config)
        schema = vol.Schema(
            {
                vol.Required(CONF_BLIND_SPOT_LEFT, default=0): selector.NumberSelector(
                    selector.NumberSelectorConfig(
                        mode="slider", unit_of_measurement="°", min=0, max=edges - 1
                    )
                ),
                vol.Required(CONF_BLIND_SPOT_RIGHT, default=1): selector.NumberSelector(
                    selector.NumberSelectorConfig(
                        mode="slider", unit_of_measurement="°", min=1, max=edges
                    )
                ),
                vol.Optional(CONF_BLIND_SPOT_ELEVATION): vol.All(
                    vol.Coerce(int), vol.Range(min=0, max=90)
                ),
            }
        )
        if user_input is not None:
            if user_input[CONF_BLIND_SPOT_RIGHT] <= user_input[CONF_BLIND_SPOT_LEFT]:
                return self.async_show_form(
                    step_id="blind_spot",
                    data_schema=schema,
                    errors={
                        CONF_BLIND_SPOT_RIGHT: "Must be greater than 'Blind Spot Left Edge'"
                    },
                )
            self.config.update(user_input)
            return await self.async_step_automation()

        return self.async_show_form(step_id="blind_spot", data_schema=schema)

    async def async_step_automation(self, user_input: dict[str, Any] | None = None):
        """Manage automation options."""
        if user_input is not None:
            self.config.update(user_input)
            if self.config[CONF_CLIMATE_MODE] is True:
                return await self.async_step_climate()
            return await self.async_step_update()
        return self.async_show_form(step_id="automation", data_schema=AUTOMATION_CONFIG)

    async def async_step_climate(self, user_input: dict[str, Any] | None = None):
        """Manage climate options."""
        if user_input is not None:
            self.config.update(user_input)
            if self.config.get(CONF_WEATHER_ENTITY):
                return await self.async_step_weather()
            return await self.async_step_update()
        return self.async_show_form(step_id="climate", data_schema=CLIMATE_OPTIONS)

    async def async_step_weather(self, user_input: dict[str, Any] | None = None):
        """Manage weather conditions."""
        if user_input is not None:
            self.config.update(user_input)
            return await self.async_step_update()
        return self.async_show_form(step_id="weather", data_schema=WEATHER_OPTIONS)

    async def async_step_update(self, user_input: dict[str, Any] | None = None):
        """Create entry."""
        type = {
            "cover_blind": "Vertical",
            "cover_awning": "Horizontal",
            "cover_tilt": "Tilt",
        }
        return self.async_create_entry(
            title=f"{type[self.type_blind]} {self.config['name']}",
            data={
                "name": self.config["name"],
                CONF_SENSOR_TYPE: self.type_blind,
            },
            options={
                CONF_MODE: self.mode,
                CONF_AZIMUTH: self.config.get(CONF_AZIMUTH),
                CONF_HEIGHT_WIN: self.config.get(CONF_HEIGHT_WIN),
                CONF_DISTANCE: self.config.get(CONF_DISTANCE),
                CONF_DEFAULT_HEIGHT: self.config.get(CONF_DEFAULT_HEIGHT),
                CONF_MAX_POSITION: self.config.get(CONF_MAX_POSITION),
                CONF_FOV_LEFT: self.config.get(CONF_FOV_LEFT),
                CONF_FOV_RIGHT: self.config.get(CONF_FOV_RIGHT),
                CONF_ENTITIES: self.config.get(CONF_ENTITIES),
                CONF_INVERSE_STATE: self.config.get(CONF_INVERSE_STATE),
                CONF_SUNSET_POS: self.config.get(CONF_SUNSET_POS),
                CONF_SUNSET_OFFSET: self.config.get(CONF_SUNSET_OFFSET),
                CONF_SUNRISE_OFFSET: self.config.get(CONF_SUNRISE_OFFSET),
                CONF_LENGTH_AWNING: self.config.get(CONF_LENGTH_AWNING),
                CONF_AWNING_ANGLE: self.config.get(CONF_AWNING_ANGLE),
                CONF_TILT_DISTANCE: self.config.get(CONF_TILT_DISTANCE),
                CONF_TILT_DEPTH: self.config.get(CONF_TILT_DEPTH),
                CONF_TILT_MODE: self.config.get(CONF_TILT_MODE),
                CONF_TEMP_ENTITY: self.config.get(CONF_TEMP_ENTITY),
                CONF_PRESENCE_ENTITY: self.config.get(CONF_PRESENCE_ENTITY),
                CONF_WEATHER_ENTITY: self.config.get(CONF_WEATHER_ENTITY),
                CONF_TEMP_LOW: self.config.get(CONF_TEMP_LOW),
                CONF_TEMP_HIGH: self.config.get(CONF_TEMP_HIGH),
                CONF_OUTSIDETEMP_ENTITY: self.config.get(CONF_OUTSIDETEMP_ENTITY),
                CONF_CLIMATE_MODE: self.config.get(CONF_CLIMATE_MODE),
                CONF_WEATHER_STATE: self.config.get(CONF_WEATHER_STATE),
                CONF_DELTA_POSITION: self.config.get(CONF_DELTA_POSITION),
                CONF_DELTA_TIME: self.config.get(CONF_DELTA_TIME),
                CONF_START_TIME: self.config.get(CONF_START_TIME),
                CONF_START_ENTITY: self.config.get(CONF_START_ENTITY),
                CONF_MANUAL_OVERRIDE_DURATION: self.config.get(
                    CONF_MANUAL_OVERRIDE_DURATION
                ),
                CONF_MANUAL_OVERRIDE_RESET: self.config.get(CONF_MANUAL_OVERRIDE_RESET),
                CONF_MANUAL_THRESHOLD: self.config.get(CONF_MANUAL_THRESHOLD),
                CONF_MANUAL_IGNORE_INTERMEDIATE: self.config.get(
                    CONF_MANUAL_IGNORE_INTERMEDIATE
                ),
                CONF_BLIND_SPOT_RIGHT: self.config.get(CONF_BLIND_SPOT_RIGHT, None),
                CONF_BLIND_SPOT_LEFT: self.config.get(CONF_BLIND_SPOT_LEFT, None),
                CONF_BLIND_SPOT_ELEVATION: self.config.get(
                    CONF_BLIND_SPOT_ELEVATION, None
                ),
                CONF_ENABLE_BLIND_SPOT: self.config.get(CONF_ENABLE_BLIND_SPOT),
                CONF_MIN_ELEVATION: self.config.get(CONF_MIN_ELEVATION, None),
                CONF_MAX_ELEVATION: self.config.get(CONF_MAX_ELEVATION, None),
                CONF_TRANSPARENT_BLIND: self.config.get(CONF_TRANSPARENT_BLIND, False),
<<<<<<< HEAD
                CONF_INTERP_START: self.config.get(CONF_INTERP_START, None),
                CONF_INTERP_END: self.config.get(CONF_INTERP_END, None),
                CONF_INTERP_LIST: self.config.get(CONF_INTERP_LIST, []),
                CONF_INTERP_LIST_NEW: self.config.get(CONF_INTERP_LIST_NEW, []),
                CONF_INTERP: self.config.get(CONF_INTERP),
=======
                CONF_LUX_ENTITY: self.config.get(CONF_LUX_ENTITY),
                CONF_LUX_THRESHOLD: self.config.get(CONF_LUX_THRESHOLD),
                CONF_IRRADIANCE_ENTITY: self.config.get(CONF_IRRADIANCE_ENTITY),
                CONF_IRRADIANCE_THRESHOLD: self.config.get(CONF_IRRADIANCE_THRESHOLD),
>>>>>>> 6c80833e
            },
        )


class OptionsFlowHandler(OptionsFlow):
    """Options to adjust parameters."""

    def __init__(self, config_entry: ConfigEntry) -> None:
        """Initialize options flow."""
        # super().__init__(config_entry)
        self.config_entry = config_entry
        self.current_config: dict = dict(config_entry.data)
        self.options = dict(config_entry.options)
        self.sensor_type: SensorType = (
            self.current_config.get(CONF_SENSOR_TYPE) or SensorType.BLIND
        )

    async def async_step_init(
        self, user_input: dict[str, Any] | None = None
    ) -> FlowResult:
        """Manage the options."""
        options = ["automation", "blind"]
        if self.options[CONF_CLIMATE_MODE]:
            options.append("climate")
        if self.options.get(CONF_WEATHER_ENTITY):
            options.append("weather")
        if self.options.get(CONF_ENABLE_BLIND_SPOT):
            options.append("blind_spot")
        if self.options.get(CONF_INTERP):
            options.append("interp")
        return self.async_show_menu(step_id="init", menu_options=options)

    async def async_step_automation(self, user_input: dict[str, Any] | None = None):
        """Manage automation options."""
        if user_input is not None:
            entities = [CONF_START_ENTITY, CONF_END_ENTITY, CONF_MANUAL_THRESHOLD]
            self.optional_entities(entities, user_input)
            self.options.update(user_input)
            return await self._update_options()
        return self.async_show_form(
            step_id="automation",
            data_schema=self.add_suggested_values_to_schema(
                AUTOMATION_CONFIG, user_input or self.options
            ),
        )

    async def async_step_blind(self, user_input: dict[str, Any] | None = None):
        """Adjust blind parameters."""
        if self.sensor_type == SensorType.BLIND:
            return await self.async_step_vertical()
        if self.sensor_type == SensorType.AWNING:
            return await self.async_step_horizontal()
        if self.sensor_type == SensorType.TILT:
            return await self.async_step_tilt()

    async def async_step_vertical(self, user_input: dict[str, Any] | None = None):
        """Show basic config for vertical blinds."""
        self.type_blind = SensorType.BLIND
        schema = CLIMATE_MODE.extend(VERTICAL_OPTIONS.schema)
        if self.options[CONF_CLIMATE_MODE]:
            schema = VERTICAL_OPTIONS
        if user_input is not None:
            keys = [
                CONF_MIN_ELEVATION,
                CONF_MAX_ELEVATION,
            ]
            self.optional_entities(keys, user_input)
            if (
                user_input.get(CONF_MAX_ELEVATION) is not None
                and user_input.get(CONF_MIN_ELEVATION) is not None
            ):
                if user_input[CONF_MAX_ELEVATION] <= user_input[CONF_MIN_ELEVATION]:
                    return self.async_show_form(
                        step_id="vertical",
                        data_schema=CLIMATE_MODE.extend(VERTICAL_OPTIONS.schema),
                        errors={
                            CONF_MAX_ELEVATION: "Must be greater than 'Minimal Elevation'"
                        },
                    )
            self.options.update(user_input)
            if self.options[CONF_CLIMATE_MODE]:
                return await self.async_step_climate()
            return await self._update_options()
        return self.async_show_form(
            step_id="vertical",
            data_schema=self.add_suggested_values_to_schema(
                schema, user_input or self.options
            ),
        )

    async def async_step_horizontal(self, user_input: dict[str, Any] | None = None):
        """Show basic config for horizontal blinds."""
        self.type_blind = SensorType.AWNING
        schema = CLIMATE_MODE.extend(HORIZONTAL_OPTIONS.schema)
        if self.options[CONF_CLIMATE_MODE]:
            schema = HORIZONTAL_OPTIONS
        if user_input is not None:
            keys = [
                CONF_MIN_ELEVATION,
                CONF_MAX_ELEVATION,
            ]
            self.optional_entities(keys, user_input)
            if (
                user_input.get(CONF_MAX_ELEVATION) is not None
                and user_input.get(CONF_MIN_ELEVATION) is not None
            ):
                if user_input[CONF_MAX_ELEVATION] <= user_input[CONF_MIN_ELEVATION]:
                    return self.async_show_form(
                        step_id="horizontal",
                        data_schema=CLIMATE_MODE.extend(HORIZONTAL_OPTIONS.schema),
                        errors={
                            CONF_MAX_ELEVATION: "Must be greater than 'Minimal Elevation'"
                        },
                    )
            self.options.update(user_input)
            if self.options[CONF_CLIMATE_MODE]:
                return await self.async_step_climate()
            return await self._update_options()
        return self.async_show_form(
            step_id="horizontal",
            data_schema=self.add_suggested_values_to_schema(
                schema, user_input or self.options
            ),
        )

    async def async_step_tilt(self, user_input: dict[str, Any] | None = None):
        """Show basic config for tilted blinds."""
        self.type_blind = SensorType.TILT
        schema = CLIMATE_MODE.extend(TILT_OPTIONS.schema)
        if self.options[CONF_CLIMATE_MODE]:
            schema = TILT_OPTIONS
        if user_input is not None:
            keys = [
                CONF_MIN_ELEVATION,
                CONF_MAX_ELEVATION,
            ]
            self.optional_entities(keys, user_input)
            if (
                user_input.get(CONF_MAX_ELEVATION) is not None
                and user_input.get(CONF_MIN_ELEVATION) is not None
            ):
                if user_input[CONF_MAX_ELEVATION] <= user_input[CONF_MIN_ELEVATION]:
                    return self.async_show_form(
                        step_id="tilt",
                        data_schema=CLIMATE_MODE.extend(TILT_OPTIONS.schema),
                        errors={
                            CONF_MAX_ELEVATION: "Must be greater than 'Minimal Elevation'"
                        },
                    )
            self.options.update(user_input)
            if self.options[CONF_CLIMATE_MODE]:
                return await self.async_step_climate()
            return await self._update_options()
        return self.async_show_form(
            step_id="tilt",
            data_schema=self.add_suggested_values_to_schema(
                schema, user_input or self.options
            ),
        )

    async def async_step_interp(self, user_input: dict[str, Any] | None = None):
        """Show interpolation options."""
        if user_input is not None:
            if len(user_input[CONF_INTERP_LIST]) != len(
                user_input[CONF_INTERP_LIST_NEW]
            ):
                return self.async_show_form(
                    step_id="interp",
                    data_schema=INTERPOLATION_OPTIONS,
                    errors={
                        CONF_INTERP_LIST_NEW: "Must have same length as 'Interpolation' list"
                    },
                )
            self.options.update(user_input)
            return await self._update_options()
        return self.add_suggested_values_to_schema(
            INTERPOLATION_OPTIONS, user_input or self.options
        )

    async def async_step_blind_spot(self, user_input: dict[str, Any] | None = None):
        """Add blindspot to data."""
        edges = _get_azimuth_edges(self.options)
        schema = vol.Schema(
            {
                vol.Required(CONF_BLIND_SPOT_LEFT, default=0): selector.NumberSelector(
                    selector.NumberSelectorConfig(
                        mode="slider", unit_of_measurement="°", min=0, max=edges - 1
                    )
                ),
                vol.Required(CONF_BLIND_SPOT_RIGHT, default=1): selector.NumberSelector(
                    selector.NumberSelectorConfig(
                        mode="slider", unit_of_measurement="°", min=1, max=edges
                    )
                ),
                vol.Optional(CONF_BLIND_SPOT_ELEVATION): vol.All(
                    vol.Coerce(int), vol.Range(min=0, max=90)
                ),
            }
        )
        if user_input is not None:
            if user_input[CONF_BLIND_SPOT_RIGHT] <= user_input[CONF_BLIND_SPOT_LEFT]:
                return self.async_show_form(
                    step_id="blind_spot",
                    data_schema=schema,
                    errors={
                        CONF_BLIND_SPOT_RIGHT: "Must be greater than 'Blind Spot Left Edge'"
                    },
                )
            self.options.update(user_input)
            return await self._update_options()
        return self.async_show_form(
            step_id="blind_spot",
            data_schema=self.add_suggested_values_to_schema(
                schema, user_input or self.options
            ),
        )

    async def async_step_climate(self, user_input: dict[str, Any] | None = None):
        """Manage climate options."""
        if user_input is not None:
            entities = [
                CONF_OUTSIDETEMP_ENTITY,
                CONF_WEATHER_ENTITY,
                CONF_PRESENCE_ENTITY,
                CONF_LUX_ENTITY,
                CONF_IRRADIANCE_ENTITY,
            ]
            self.optional_entities(entities, user_input)
            self.options.update(user_input)
            if self.options.get(CONF_WEATHER_ENTITY):
                return await self.async_step_weather()
            return await self._update_options()
        return self.async_show_form(
            step_id="climate",
            data_schema=self.add_suggested_values_to_schema(
                CLIMATE_OPTIONS, user_input or self.options
            ),
        )

    async def async_step_weather(self, user_input: dict[str, Any] | None = None):
        """Manage weather conditions."""
        if user_input is not None:
            self.options.update(user_input)
            return await self._update_options()
        return self.async_show_form(
            step_id="weather",
            data_schema=self.add_suggested_values_to_schema(
                WEATHER_OPTIONS, user_input or self.options
            ),
        )

    async def _update_options(self) -> FlowResult:
        """Update config entry options."""
        return self.async_create_entry(title="", data=self.options)

    def optional_entities(self, keys: list, user_input: dict[str, Any] | None = None):
        """Set value to None if key does not exist."""
        for key in keys:
            if key not in user_input:
                user_input[key] = None<|MERGE_RESOLUTION|>--- conflicted
+++ resolved
@@ -606,18 +606,16 @@
                 CONF_MIN_ELEVATION: self.config.get(CONF_MIN_ELEVATION, None),
                 CONF_MAX_ELEVATION: self.config.get(CONF_MAX_ELEVATION, None),
                 CONF_TRANSPARENT_BLIND: self.config.get(CONF_TRANSPARENT_BLIND, False),
-<<<<<<< HEAD
                 CONF_INTERP_START: self.config.get(CONF_INTERP_START, None),
                 CONF_INTERP_END: self.config.get(CONF_INTERP_END, None),
                 CONF_INTERP_LIST: self.config.get(CONF_INTERP_LIST, []),
                 CONF_INTERP_LIST_NEW: self.config.get(CONF_INTERP_LIST_NEW, []),
                 CONF_INTERP: self.config.get(CONF_INTERP),
-=======
                 CONF_LUX_ENTITY: self.config.get(CONF_LUX_ENTITY),
                 CONF_LUX_THRESHOLD: self.config.get(CONF_LUX_THRESHOLD),
                 CONF_IRRADIANCE_ENTITY: self.config.get(CONF_IRRADIANCE_ENTITY),
                 CONF_IRRADIANCE_THRESHOLD: self.config.get(CONF_IRRADIANCE_THRESHOLD),
->>>>>>> 6c80833e
+
             },
         )
 
